var mongoose = require('mongoose');
var Schema = mongoose.Schema;
var bcrypt = require('bcrypt');
var jwt = require('jsonwebtoken');

var auth = require('../lib/auth.js');
const { generateUUID } = require('../lib/utils.js');
var _ = require('lodash')

var QRCode = require('qrcode');
var OTPAuth = require('otpauth');

var UserSchema = new Schema({
    username:       {type: String, unique: true, required: true},
    password:       {type: String, required: true},
    firstname:      {type: String, required: true},
    lastname:       {type: String, required: true},
    email:          {type: String, required: false},
    phone:          {type: String, required: false},
    role:           {type: String, default: 'user'},
    totpEnabled:    {type: Boolean, default: false},
    totpSecret:      {type: String, default: ''},
    refreshTokens:  [{_id: false, sessionId: String, userAgent: String, token: String}]
}, {timestamps: true});

var totpConfig = {
    issuer: 'pwndoc',
    label: '',
    algorithm: 'SHA1',
    digits: 6,
    period: 30,
    secret: ''
};

//check TOTP token 
var checkTotpToken = function(token, secret) {
    if (!token)
        throw({fn: 'Unauthorized', message: 'TOTP token required'});
    if (token.length !== 6)
        throw({fn: 'Unauthorized', message: 'Invalid TOTP token length'});
    if(!secret)
        throw({fn: 'Unauthorized', message: 'TOTP secret required'});

    let newConfig = totpConfig;
    newConfig.secret = secret;
    let totp = new OTPAuth.TOTP(newConfig);
    let delta = totp.validate({
        token: token,
        window: 5,
    });
    //The token is valid in 2 windows in the past and the future, current window is 0.
    if ( delta === null) {
        throw({fn: 'Unauthorized', message: 'Wrong TOTP token.'});
    }else if (delta < -2 || delta > 2) {
        throw({fn: 'Unauthorized', message: 'TOTP token out of window.'});
    }
    return true;
};

/*
*** Statics ***
*/

// Create user
UserSchema.statics.create = function (user) {
    return new Promise((resolve, reject) => {
        var hash = bcrypt.hashSync(user.password, 10);
        user.password = hash;
        new User(user).save()
        .then(function() {
            resolve();
        })
        .catch(function(err) {
            if (err.code === 11000)
                reject({fn: 'BadParameters', message: 'Username already exists'});
            else
                reject(err);
        })
    })
}

// Get all users
UserSchema.statics.getAll = function () {
    return new Promise((resolve, reject) => {
        var query = this.find();
<<<<<<< HEAD
        query.select('username firstname lastname email phone role');
=======
        query.select('username firstname lastname role totpEnabled');
>>>>>>> d6fe48fa
        query.exec()
        .then(function(rows) {
            resolve(rows);
        })
        .catch(function(err) {
            reject(err);
        })
    });
}

// Get one user by its username
UserSchema.statics.getByUsername = function (username) {
    return new Promise((resolve, reject) => {
        var query = this.findOne({username: username})
<<<<<<< HEAD
        query.select('username firstname lastname email phone role');
=======
        query.select('username firstname lastname role totpEnabled');
>>>>>>> d6fe48fa
        query.exec()
        .then(function(row) {
            if (row)
                resolve(row);
            else
                throw({fn: 'NotFound', message: 'User not found'});
        })
        .catch(function(err) {
            reject(err);
        })
    });
}

// Update user with password verification (for updating my profile)
UserSchema.statics.updateProfile = function (username, user) {
    return new Promise((resolve, reject) => {
        var query = this.findOne({username: username});
        var payload = {};
        query.exec()
        .then(function(row) {
            if (!row)
                throw({fn: 'NotFound', message: 'User not found'});
            else if (bcrypt.compareSync(user.password, row.password)) {
                if (user.username) row.username = user.username;
                if (user.firstname) row.firstname = user.firstname;
                if (user.lastname) row.lastname = user.lastname;
                if (!_.isNil(user.email)) row.email = user.email;
                if (!_.isNil(user.phone)) row.phone = user.phone;
                if (user.newPassword) row.password = bcrypt.hashSync(user.newPassword, 10);
                if (typeof(user.totpEnabled)=='boolean') row.totpEnabled = user.totpEnabled;

                payload.id = row._id;
                payload.username = row.username;
                payload.role = row.role;
                payload.firstname = row.firstname;
                payload.lastname = row.lastname;
                payload.email = row.email;
                payload.phone = row.phone;
                payload.roles = auth.acl.getRoles(payload.role)

                return row.save();
            }
            else
                throw({fn: 'Unauthorized', message: 'Current password is invalid'});
        })
        .then(function() {
            var token = jwt.sign(payload, auth.jwtSecret, {expiresIn: '15 minutes'});
            resolve({token: `JWT ${token}`});
        })
        .catch(function(err) {
            if (err.code === 11000)
                reject({fn: 'BadParameters', message: 'Username already exists'});
            else
                reject(err);
        })
    })

}

// Update user (for admin usage)
UserSchema.statics.updateUser = function (userId, user) {
    return new Promise((resolve, reject) => {
        if (user.password) user.password = bcrypt.hashSync(user.password, 10);
        var query = this.findOneAndUpdate({_id: userId}, user);
        query.exec()
        .then(function(row) {
            if (row)
                resolve('User updated successfully')
            else
                reject({fn: 'NotFound', message: 'User not found'});
        })
        .catch(function(err) {
            if (err.code === 11000)
                reject({fn: 'BadParameters', message: 'Username already exists'});
            else
                reject(err);
        })
    })
}

// Update refreshtoken
UserSchema.statics.updateRefreshToken = function (refreshToken, userAgent) {
    return new Promise((resolve, reject) => {
        var token = ""
        var newRefreshToken = ""
        try {
            var decoded = jwt.verify(refreshToken, auth.jwtRefreshSecret)
            var userId = decoded.userId
            var sessionId = decoded.sessionId
            var expiration = decoded.exp
        }
        catch (err) {
            if (err.name === 'TokenExpiredError')
                throw({fn: 'Unauthorized', message: 'Expired refreshToken'})
            else
                throw({fn: 'Unauthorized', message: 'Invalid refreshToken'})
        }
        var query = this.findById(userId)
        query.exec()
        .then(row => {
            if (row) {
                // Check session exist and sessionId not null (if null then it is a login)
                if (sessionId !== null) {
                    var sessionExist = row.refreshTokens.findIndex(e => e.sessionId === sessionId && e.token === refreshToken)
                    if (sessionExist === -1) // Not found
                        throw({fn: 'Unauthorized', message: 'Session not found'})
                }

                // Generate new token
                var payload = {}
                payload.id = row._id
                payload.username = row.username
                payload.role = row.role
                payload.firstname = row.firstname
                payload.lastname = row.lastname
                payload.email = row.email
                payload.phone = row.phone
                payload.roles = auth.acl.getRoles(payload.role)

                token = jwt.sign(payload, auth.jwtSecret, {expiresIn: '15 minutes'})

                // Remove expired sessions
                row.refreshTokens = row.refreshTokens.filter(e => {
                    try {
                        var decoded = jwt.verify(e.token, auth.jwtRefreshSecret)
                    }
                    catch (err) {
                        var decoded = null
                    }
                    return decoded !== null
                })
                // Update or add new refresh token
                var foundIndex = row.refreshTokens.findIndex(e => e.sessionId === sessionId)
                if (foundIndex === -1) { // Not found
                    sessionId = generateUUID()
                    newRefreshToken = jwt.sign({sessionId: sessionId, userId: userId}, auth.jwtRefreshSecret, {expiresIn: '7 days'})
                    row.refreshTokens.push({sessionId: sessionId, userAgent: userAgent, token:newRefreshToken})
                 }
                else {
                    newRefreshToken = jwt.sign({sessionId: sessionId, userId: userId, exp: expiration}, auth.jwtRefreshSecret)
                    row.refreshTokens[foundIndex].token = newRefreshToken
                }
                return row.save()
            }
            else
                reject({fn: 'NotFound', message: 'Session not found'})
        })
        .then(() => {
            resolve({token: token, refreshToken: newRefreshToken})
        })
        .catch(err => {
            if (err.code === 11000)
                reject({fn: 'BadParameters', message: 'Username already exists'})
            else
                reject(err)
        })
    })
}

// Remove session
UserSchema.statics.removeSession = function (userId, sessionId) {
    return new Promise((resolve, reject) => {
        var query = this.findById(userId)
        query.exec()
        .then(row => {
            if (row) {
                row.refreshTokens = row.refreshTokens.filter(e => e.sessionId !== sessionId)
                return row.save()
            }
            else
                reject({fn: 'NotFound', message: 'User not found'})
        })
        .then(() => {
            resolve('Session removed successfully')
        })
        .catch(err => {
            if (err.code === 11000)
                reject({fn: 'BadParameters', message: 'Username already exists'})
            else
                reject(err)
        })
    })
}

// gen totp QRCode url
UserSchema.statics.getTotpQrcode = function (username) {
    return new Promise((resolve, reject) => {
        let newConfig = totpConfig;
        newConfig.label = username;
        const secret = new OTPAuth.Secret({ 
            size: 10,
        }).base32;
        newConfig.secret = secret;
    
        let totp = new OTPAuth.TOTP(newConfig);
        let totpUrl = totp.toString();

        QRCode.toDataURL(totpUrl, function (err, url) {
            resolve({
                totpQrCode: url,
                totpSecret: secret,
            });
        });
    })
}

// verify TOTP and Setup enabled status and secret code
UserSchema.statics.setupTotp = function (token, secret, username){
    return new Promise((resolve, reject) => {
        checkTotpToken(token, secret);
        
        var query = this.findOne({username: username});
        query.exec()
        .then(function(row) {
            if (!row)
                throw({errmsg: 'User not found'});
            else if (row.totpEnabled === true)
                throw({errmsg: 'TOTP already enabled by this user'});
            else {
                row.totpEnabled = true;
                row.totpSecret = secret;
                return row.save();
            }
        })
        .then(function() {
            resolve({msg: true});
        })
        .catch(function(err) {
            reject(err);
        })
    })
}

// verify TOTP and Cancel enabled status and secret code
UserSchema.statics.cancelTotp = function (token, username){
    return new Promise((resolve, reject) => {
        var query = this.findOne({username: username});
        query.exec()
        .then(function(row) {
            if (!row)
                throw({errmsg: 'User not found'});
            else if (row.totpEnabled !== true)
                throw({errmsg: 'TOTP is not enabled yet'});
            else {
                checkTotpToken(token, row.totpSecret);
                row.totpEnabled = false;
                row.totpSecret = '';
                return row.save();
            }
        })
        .then(function() {
            resolve({msg: 'TOTP is canceled.'});
        })
        .catch(function(err) {
            reject(err);
        })
    })
}

/*
*** Methods ***
*/

// Authenticate user with username and password, return JWT token
UserSchema.methods.getToken = function (userAgent) {
    return new Promise((resolve, reject) => {
        var user = this;
        var query = User.findOne({username: user.username});
        query.exec()
        .then(function(row) {
            //check TOTP token
            if (row && row.totpEnabled === true) {
                checkTotpToken(user.totpToken, row.totpSecret);
            }

            if (row && bcrypt.compareSync(user.password, row.password)) {
                var refreshToken = jwt.sign({sessionId: null, userId: row._id}, auth.jwtRefreshSecret)
                return User.updateRefreshToken(refreshToken, userAgent)
            }
            else
                throw({fn: 'Unauthorized', message: 'Invalid credentials'});
        })
        .then(row => {
            resolve({token: row.token, refreshToken: row.refreshToken})
        })
        .catch(function(err) {
            reject(err);
        })
    })
}

var User = mongoose.model('User', UserSchema);
module.exports = User;<|MERGE_RESOLUTION|>--- conflicted
+++ resolved
@@ -19,12 +19,12 @@
     phone:          {type: String, required: false},
     role:           {type: String, default: 'user'},
     totpEnabled:    {type: Boolean, default: false},
-    totpSecret:      {type: String, default: ''},
+    totpSecret:     {type: String, default: ''},
     refreshTokens:  [{_id: false, sessionId: String, userAgent: String, token: String}]
 }, {timestamps: true});
 
 var totpConfig = {
-    issuer: 'pwndoc',
+    issuer: 'PwnDoc',
     label: '',
     algorithm: 'SHA1',
     digits: 6,
@@ -35,11 +35,11 @@
 //check TOTP token 
 var checkTotpToken = function(token, secret) {
     if (!token)
-        throw({fn: 'Unauthorized', message: 'TOTP token required'});
+        throw({fn: 'BadParameters', message: 'TOTP token required'});
     if (token.length !== 6)
-        throw({fn: 'Unauthorized', message: 'Invalid TOTP token length'});
+        throw({fn: 'BadParameters', message: 'Invalid TOTP token length'});
     if(!secret)
-        throw({fn: 'Unauthorized', message: 'TOTP secret required'});
+        throw({fn: 'BadParameters', message: 'TOTP secret required'});
 
     let newConfig = totpConfig;
     newConfig.secret = secret;
@@ -83,11 +83,7 @@
 UserSchema.statics.getAll = function () {
     return new Promise((resolve, reject) => {
         var query = this.find();
-<<<<<<< HEAD
-        query.select('username firstname lastname email phone role');
-=======
-        query.select('username firstname lastname role totpEnabled');
->>>>>>> d6fe48fa
+        query.select('username firstname lastname email phone role totpEnabled');
         query.exec()
         .then(function(rows) {
             resolve(rows);
@@ -102,11 +98,7 @@
 UserSchema.statics.getByUsername = function (username) {
     return new Promise((resolve, reject) => {
         var query = this.findOne({username: username})
-<<<<<<< HEAD
-        query.select('username firstname lastname email phone role');
-=======
-        query.select('username firstname lastname role totpEnabled');
->>>>>>> d6fe48fa
+        query.select('username firstname lastname email phone role totpEnabled');
         query.exec()
         .then(function(row) {
             if (row)
@@ -377,12 +369,11 @@
         var query = User.findOne({username: user.username});
         query.exec()
         .then(function(row) {
-            //check TOTP token
-            if (row && row.totpEnabled === true) {
-                checkTotpToken(user.totpToken, row.totpSecret);
-            }
-
             if (row && bcrypt.compareSync(user.password, row.password)) {
+                if (row.totpEnabled && user.totpToken)
+                    checkTotpToken(user.totpToken, row.totpSecret)
+                else if (row.totpEnabled)
+                    throw({fn: 'BadParameters', message: 'Missing TOTP token'})
                 var refreshToken = jwt.sign({sessionId: null, userId: row._id}, auth.jwtRefreshSecret)
                 return User.updateRefreshToken(refreshToken, userAgent)
             }
