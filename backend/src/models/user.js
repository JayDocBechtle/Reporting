--- conflicted
+++ resolved
@@ -18,12 +18,9 @@
     email:          {type: String, required: false},
     phone:          {type: String, required: false},
     role:           {type: String, default: 'user'},
-<<<<<<< HEAD
     totpEnabled:    {type: Boolean, default: false},
     totpSecret:     {type: String, default: ''},
-=======
     enabled:        {type: Boolean, default: true},
->>>>>>> 53bc7251
     refreshTokens:  [{_id: false, sessionId: String, userAgent: String, token: String}]
 }, {timestamps: true});
 
@@ -87,11 +84,7 @@
 UserSchema.statics.getAll = function () {
     return new Promise((resolve, reject) => {
         var query = this.find();
-<<<<<<< HEAD
-        query.select('username firstname lastname email phone role totpEnabled');
-=======
-        query.select('username firstname lastname role enabled');
->>>>>>> 53bc7251
+        query.select('username firstname lastname email phone role totpEnabled enabled');
         query.exec()
         .then(function(rows) {
             resolve(rows);
@@ -106,11 +99,7 @@
 UserSchema.statics.getByUsername = function (username) {
     return new Promise((resolve, reject) => {
         var query = this.findOne({username: username})
-<<<<<<< HEAD
-        query.select('username firstname lastname email phone role totpEnabled');
-=======
-        query.select('username firstname lastname role enabled');
->>>>>>> 53bc7251
+        query.select('username firstname lastname email phone role totpEnabled enabled');
         query.exec()
         .then(function(row) {
             if (row)
