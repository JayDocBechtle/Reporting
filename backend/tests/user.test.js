/* 
  4 Users at the end:
    admin:admin2 (admin)
    user2:user2 (user)
    report:report (report)
    reviewer:reviewer (reviewer)
*/

module.exports = function(request, app) {
  describe('Users Suite Tests', () => {

    describe('User Initialization', () => {
      it('Get the users init state', async done => {
        var response = await request(app).get('/api/users/init')
      
        expect(response.status).toBe(200)
        expect(response.data.datas).toBe(true)
        done()
      })

      it('Authenticate with nonexistent user', async done => {
        var response = await request(app).post('/api/users/token', {username: 'admin', password: 'admin'})
      
        expect(response.status).toBe(401)
        done()
      })

      it('Create first user', async done => {
        var user = {
          username: 'admin',
          password: 'admin',
          firstname: 'Admin',
          lastname: 'Istrator'
        }
        var response = await request(app).post('/api/users/init', user)
      
        expect(response.status).toBe(201)
        done()
      })

      it('Create first user when it already exists', async done => {
        var user = {
          username: 'admin2',
          password: 'admin2',
          firstname: 'Admin2',
          lastname: 'Istrator2'
        }
        var response = await request(app).post('/api/users/init', user)
      
        expect(response.status).toBe(403)
        done()
      })

      it('Authenticate with first user', async done => {
        var user = {
          username: 'admin',
          password: 'admin'
        }
<<<<<<< HEAD
        var response = await request(app).post('/api/users/token', user)
      
=======
        var response = await request.post('/api/users/token', user)
>>>>>>> 7ff54f4f
        expect(response.status).toBe(200)
        expect(response.data.datas.token).toBeDefined()
        expect(response.data.datas.token).toContain('eyJ')
        done()
      })

    })

    describe('User CRUD operations', () => {
      var options = {headers: {}}
      it('Get the users init state', async done => {
        var response = await request(app).get('/api/users/init')
      
        expect(response.status).toBe(200)
        expect(response.data.datas).toBe(false)
        done()
      })
      
      it('Authenticate with admin user', async done => {
        var user = {
          username: 'admin',
          password: 'admin'
        }
        var response = await request(app).post('/api/users/token', user)
      
        expect(response.status).toBe(200)
        expect(response.data.datas.token).toBeDefined()
        options.headers.Cookie = `token=JWT ${response.data.datas.token}` // Set header Cookie for next requests
        done()
      })

      it('Check token validity', async done => {
        var response = await request(app).get('/api/users/checktoken', options)
      
        expect(response.status).toBe(200)
        done()
      })

      it('Get my profile', async done => {
        const expected = {
          username: 'admin',
          firstname: 'Admin',
          lastname: 'Istrator',
          role: 'admin'
        }
        var response = await request(app).get('/api/users/me', options)
      
        expect(response.status).toBe(200)
        expect(response.data.datas).toEqual(expect.objectContaining(expected))
        done()
      })

      it('Create user with role user', async done => {
        var user = {
          username: 'user',
          password: 'user',
          firstname: 'User',
          lastname: 'Test',
          role: 'user'
        }
        var response = await request(app).post('/api/users', user, options)
        expect(response.status).toBe(201)

        response = await request(app).post('/api/users/token', user)
        expect(response.status).toBe(200)
        done()
      })

      it('Create user with role user without role parameter', async done => {
        var user = {
          username: 'tmpuser',
          password: 'tmpuser',
          firstname: 'Tmp',
          lastname: 'User'
        }
        var response = await request(app).post('/api/users', user, options)
        expect(response.status).toBe(201)

        response = await request(app).post('/api/users/token', user)
        expect(response.status).toBe(200)
        done()
      })
      
      it('Create user with role report', async done => {
        var user = {
          username: 'report',
          password: 'report',
          firstname: 'Report',
          lastname: 'Admin',
          role: 'report'
        }
        var response = await request(app).post('/api/users', user, options)
        expect(response.status).toBe(201)

        response = await request(app).post('/api/users/token', user)
        expect(response.status).toBe(200)
        done()
      })

      it('Create user with role reviewer', async done => {
        var user = {
          username: 'reviewer',
          password: 'reviewer',
          firstname: 'reviewer',
          lastname: 'reviewer',
          role: 'reviewer'
        }
        var response = await request(app).post('/api/users', user, options)
        expect(response.status).toBe(201)

        response = await request(app).post('/api/users/token', user)
        expect(response.status).toBe(200)
        done()
      })

      it('Get user profile', async done => {
        const expected = {
          username: 'user',
          firstname: 'User',
          lastname: 'Test',
          role: 'user'
        }
        var response = await request(app).get('/api/users/user', options)
      
        expect(response.status).toBe(200)
        expect(response.data.datas).toEqual(expect.objectContaining(expected))
        done()
      })

      it('Update my profile', async done => {
        const expected = {
          username: 'admin',
          firstname: 'Admin2',
          lastname: 'Istrator',
          role: 'admin'
        }

        var user = {
          currentPassword: "admin",
          newPassword: 'admin2',
          confirmPassword: 'admin2',
          firstname: 'Admin2'
        }
        var response = await request(app).put('/api/users/me', user, options)
        expect(response.status).toBe(200)

        var response = await request(app).get('/api/users/me', options)
        expect(response.data.datas).toEqual(expect.objectContaining(expected))
        done()
      })

      it('Update user profile', async done => {
        const expected = {
          username: 'user2',
          firstname: 'User2',
          lastname: 'Test',
          role: 'user'
        }

        var user = {
          username: 'user2',
          firstname: 'User2',
          password: 'user2',
        }

        var userRequest = await request(app).get('/api/users/user', options)
        var userId = userrequest(app).data.datas._id

        var response = await request(app).put(`/api/users/${userId}`, user, options)
        expect(response.status).toBe(200)

        var response = await request(app).get('/api/users/user2', options)
        expect(response.data.datas).toEqual(expect.objectContaining(expected))
        done()
      })

      it('Delete user', async done => {
        var userRequest = await request(app).get('/api/users/tmpuser', options)
        var userId = userrequest(app).data.datas._id

        var response = await request(app).delete('/api/users/deadbeefdeadbeefdeadbeef', options)
        expect(response.status).toBe(404)

        var response = await request(app).delete(`/api/users/${userId}`, options)
        expect(response.status).toBe(200)

        var response = await request(app).get('/api/users/tmpuser', options)
        expect(response.status).toBe(404)

        var response = await request(app).get('/api/users', options)
        expect(response.data.datas).toHaveLength(4)
        done()
      })
    })
  })
}<|MERGE_RESOLUTION|>--- conflicted
+++ resolved
@@ -1,197 +1,191 @@
 /* 
   4 Users at the end:
-    admin:admin2 (admin)
-    user2:user2 (user)
-    report:report (report)
-    reviewer:reviewer (reviewer)
+    admin:Admin123 (admin)
+    user2:User1234 (user)
+    report:Report123 (report)
+    reviewer:Reviewer123 (reviewer)
 */
 
 module.exports = function(request, app) {
+  var userToken = '';
+
   describe('Users Suite Tests', () => {
 
     describe('User Initialization', () => {
-      it('Get the users init state', async done => {
+      it('Get the users init state', async () => {
         var response = await request(app).get('/api/users/init')
       
         expect(response.status).toBe(200)
-        expect(response.data.datas).toBe(true)
-        done()
-      })
-
-      it('Authenticate with nonexistent user', async done => {
-        var response = await request(app).post('/api/users/token', {username: 'admin', password: 'admin'})
-      
+        expect(response.body.datas).toBe(true)
+      })
+
+      it('Authenticate with nonexistent user', async () => {
+        var response = await request(app).post('/api/users/token').send({username: 'admin', password: 'Admin123'})
+        
         expect(response.status).toBe(401)
-        done()
-      })
-
-      it('Create first user', async done => {
-        var user = {
-          username: 'admin',
-          password: 'admin',
+      })
+
+      it('Create first user', async () => {
+        var user = {
+          username: 'admin',
+          password: 'Password1',
           firstname: 'Admin',
           lastname: 'Istrator'
         }
-        var response = await request(app).post('/api/users/init', user)
-      
-        expect(response.status).toBe(201)
-        done()
-      })
-
-      it('Create first user when it already exists', async done => {
+        var response = await request(app).post('/api/users/init').send(user)
+      
+        expect(response.status).toBe(201)
+      })
+
+      it('Create first user when it already exists', async () => {
         var user = {
           username: 'admin2',
-          password: 'admin2',
+          password: 'Admin123',
           firstname: 'Admin2',
           lastname: 'Istrator2'
         }
-        var response = await request(app).post('/api/users/init', user)
+        var response = await request(app).post('/api/users/init').send(user)
       
         expect(response.status).toBe(403)
-        done()
-      })
-
-      it('Authenticate with first user', async done => {
-        var user = {
-          username: 'admin',
-          password: 'admin'
-        }
-<<<<<<< HEAD
-        var response = await request(app).post('/api/users/token', user)
-      
-=======
-        var response = await request.post('/api/users/token', user)
->>>>>>> 7ff54f4f
-        expect(response.status).toBe(200)
-        expect(response.data.datas.token).toBeDefined()
-        expect(response.data.datas.token).toContain('eyJ')
-        done()
+      })
+
+      it('Authenticate with first user', async () => {
+        var user = {
+          username: 'admin',
+          password: 'Password1'
+        }
+        var response = await request(app).post('/api/users/token').send(user)
+        expect(response.status).toBe(200)
+        expect(response.body.datas.token).toBeDefined()
+        expect(response.body.datas.token).toContain('eyJ')
+
+        userToken = response.body.datas.token
       })
 
     })
 
     describe('User CRUD operations', () => {
-      var options = {headers: {}}
-      it('Get the users init state', async done => {
-        var response = await request(app).get('/api/users/init')
-      
-        expect(response.status).toBe(200)
-        expect(response.data.datas).toBe(false)
-        done()
-      })
-      
-      it('Authenticate with admin user', async done => {
-        var user = {
-          username: 'admin',
-          password: 'admin'
-        }
-        var response = await request(app).post('/api/users/token', user)
-      
-        expect(response.status).toBe(200)
-        expect(response.data.datas.token).toBeDefined()
-        options.headers.Cookie = `token=JWT ${response.data.datas.token}` // Set header Cookie for next requests
-        done()
-      })
-
-      it('Check token validity', async done => {
-        var response = await request(app).get('/api/users/checktoken', options)
-      
-        expect(response.status).toBe(200)
-        done()
-      })
-
-      it('Get my profile', async done => {
+      it('Check token validity', async () => {
+        var response = await request(app).get('/api/users/checktoken')
+          .set('Cookie', [
+            `token=JWT ${userToken}`
+          ])
+      
+        expect(response.status).toBe(200)
+      })
+
+      it('Get my profile', async () => {
         const expected = {
           username: 'admin',
           firstname: 'Admin',
           lastname: 'Istrator',
           role: 'admin'
         }
-        var response = await request(app).get('/api/users/me', options)
-      
-        expect(response.status).toBe(200)
-        expect(response.data.datas).toEqual(expect.objectContaining(expected))
-        done()
-      })
-
-      it('Create user with role user', async done => {
+        var response = await request(app).get('/api/users/me')
+          .set('Cookie', [
+            `token=JWT ${userToken}`
+          ])
+      
+        expect(response.status).toBe(200)
+        expect(response.body.datas).toEqual(expect.objectContaining(expected))
+      })
+
+      it('Create user with role user', async () => {
         var user = {
           username: 'user',
-          password: 'user',
+          password: 'Password1',
           firstname: 'User',
           lastname: 'Test',
           role: 'user'
         }
-        var response = await request(app).post('/api/users', user, options)
-        expect(response.status).toBe(201)
-
-        response = await request(app).post('/api/users/token', user)
-        expect(response.status).toBe(200)
-        done()
-      })
-
-      it('Create user with role user without role parameter', async done => {
+        var response = await request(app).post('/api/users')
+          .set('Cookie', [
+            `token=JWT ${userToken}`
+          ])
+          .send(user)
+
+        expect(response.status).toBe(201)
+
+        response = await request(app).post('/api/users/token').send(user)
+        expect(response.status).toBe(200)
+      })
+
+      it('Create user with role user without role parameter', async () => {
         var user = {
           username: 'tmpuser',
-          password: 'tmpuser',
+          password: 'Tmpuser1',
           firstname: 'Tmp',
           lastname: 'User'
         }
-        var response = await request(app).post('/api/users', user, options)
-        expect(response.status).toBe(201)
-
-        response = await request(app).post('/api/users/token', user)
-        expect(response.status).toBe(200)
-        done()
-      })
-      
-      it('Create user with role report', async done => {
+        var response = await request(app).post('/api/users')
+          .set('Cookie', [
+            `token=JWT ${userToken}`
+          ])
+          .send(user)
+
+        expect(response.status).toBe(201)
+
+        response = await request(app).post('/api/users/token').send(user)
+        expect(response.status).toBe(200)
+      })
+      
+      it('Create user with role report', async () => {
         var user = {
           username: 'report',
-          password: 'report',
+          password: 'Report123',
           firstname: 'Report',
           lastname: 'Admin',
           role: 'report'
         }
-        var response = await request(app).post('/api/users', user, options)
-        expect(response.status).toBe(201)
-
-        response = await request(app).post('/api/users/token', user)
-        expect(response.status).toBe(200)
-        done()
-      })
-
-      it('Create user with role reviewer', async done => {
+        var response = await request(app).post('/api/users')
+          .set('Cookie', [
+            `token=JWT ${userToken}`
+          ])
+          .send(user)
+
+        expect(response.status).toBe(201)
+
+        response = await request(app).post('/api/users/token').send(user)
+        expect(response.status).toBe(200)
+      })
+
+      it('Create user with role reviewer', async () => {
         var user = {
           username: 'reviewer',
-          password: 'reviewer',
+          password: 'Reviewer123',
           firstname: 'reviewer',
           lastname: 'reviewer',
           role: 'reviewer'
         }
-        var response = await request(app).post('/api/users', user, options)
-        expect(response.status).toBe(201)
-
-        response = await request(app).post('/api/users/token', user)
-        expect(response.status).toBe(200)
-        done()
-      })
-
-      it('Get user profile', async done => {
+        var response = await request(app).post('/api/users')
+          .set('Cookie', [
+            `token=JWT ${userToken}`
+          ])
+          .send(user)
+          
+        expect(response.status).toBe(201)
+
+        response = await request(app).post('/api/users/token').send(user)
+        expect(response.status).toBe(200)
+      })
+
+      it('Get user profile', async () => {
         const expected = {
           username: 'user',
           firstname: 'User',
           lastname: 'Test',
           role: 'user'
         }
-        var response = await request(app).get('/api/users/user', options)
-      
-        expect(response.status).toBe(200)
-        expect(response.data.datas).toEqual(expect.objectContaining(expected))
-        done()
-      })
-
-      it('Update my profile', async done => {
+        var response = await request(app).get('/api/users/user')
+          .set('Cookie', [
+            `token=JWT ${userToken}`
+          ])
+      
+        expect(response.status).toBe(200)
+        expect(response.body.datas).toEqual(expect.objectContaining(expected))
+      })
+
+      it('Update my profile', async () => {
         const expected = {
           username: 'admin',
           firstname: 'Admin2',
@@ -200,20 +194,28 @@
         }
 
         var user = {
-          currentPassword: "admin",
-          newPassword: 'admin2',
-          confirmPassword: 'admin2',
+          currentPassword: "Password1",
+          newPassword: 'Admin123',
+          confirmPassword: 'Admin123',
           firstname: 'Admin2'
         }
-        var response = await request(app).put('/api/users/me', user, options)
-        expect(response.status).toBe(200)
-
-        var response = await request(app).get('/api/users/me', options)
-        expect(response.data.datas).toEqual(expect.objectContaining(expected))
-        done()
-      })
-
-      it('Update user profile', async done => {
+        var response = await request(app).put('/api/users/me')
+          .set('Cookie', [
+            `token=JWT ${userToken}`
+          ])
+          .send(user)
+          
+        expect(response.status).toBe(200)
+
+        var response = await request(app).get('/api/users/me')
+          .set('Cookie', [
+            `token=JWT ${userToken}`
+          ])
+
+        expect(response.body.datas).toEqual(expect.objectContaining(expected))
+      })
+
+      it('Update user profile', async () => {
         const expected = {
           username: 'user2',
           firstname: 'User2',
@@ -224,36 +226,30 @@
         var user = {
           username: 'user2',
           firstname: 'User2',
-          password: 'user2',
-        }
-
-        var userRequest = await request(app).get('/api/users/user', options)
-        var userId = userrequest(app).data.datas._id
-
-        var response = await request(app).put(`/api/users/${userId}`, user, options)
-        expect(response.status).toBe(200)
-
-        var response = await request(app).get('/api/users/user2', options)
-        expect(response.data.datas).toEqual(expect.objectContaining(expected))
-        done()
-      })
-
-      it('Delete user', async done => {
-        var userRequest = await request(app).get('/api/users/tmpuser', options)
-        var userId = userrequest(app).data.datas._id
-
-        var response = await request(app).delete('/api/users/deadbeefdeadbeefdeadbeef', options)
-        expect(response.status).toBe(404)
-
-        var response = await request(app).delete(`/api/users/${userId}`, options)
-        expect(response.status).toBe(200)
-
-        var response = await request(app).get('/api/users/tmpuser', options)
-        expect(response.status).toBe(404)
-
-        var response = await request(app).get('/api/users', options)
-        expect(response.data.datas).toHaveLength(4)
-        done()
+          password: 'User1234',
+        }
+
+        var userRequest = await request(app).get('/api/users/user')
+          .set('Cookie', [
+            `token=JWT ${userToken}`
+          ])
+
+        var userId = userRequest.body.datas._id
+
+        var response = await request(app).put(`/api/users/${userId}`)
+          .set('Cookie', [
+            `token=JWT ${userToken}`
+          ])
+          .send(user)
+        
+        expect(response.status).toBe(200)
+
+        var response = await request(app).get('/api/users/user2')
+          .set('Cookie', [
+            `token=JWT ${userToken}`
+          ])
+
+        expect(response.body.datas).toEqual(expect.objectContaining(expected))
       })
     })
   })
