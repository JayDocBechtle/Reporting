--- conflicted
+++ resolved
@@ -5,111 +5,143 @@
 
 module.exports = function(request, app) {
   describe('Template Suite Tests', () => {
-    var options = {headers: {}}
-    beforeAll(async done => {
-<<<<<<< HEAD
-      var response = await request(app).post('/api/users/token', {username: 'admin', password: 'admin2'})
-      options.headers.Cookie = `token=${response.data.datas.token}` // Set header Cookie for next requests
-=======
-      var response = await request.post('/api/users/token', {username: 'admin', password: 'admin2'})
-      options.headers.Cookie = `token=JWT ${response.data.datas.token}` // Set header Cookie for next requests
->>>>>>> 7ff54f4f
-      done()
+    var userToken = '';
+    beforeAll(async () => {
+      var response = await request(app).post('/api/users/token').send({username: 'admin', password: 'Admin123'})
+      userToken = response.body.datas.token
     })
 
     describe('Template CRUD operations', () => {
       var template1Id = ""
       var template2Id = ""
-      it('Get templates (no existing templates in db)', async done => {
-        var response = await request(app).get('/api/templates', options)
+      it('Get templates (no existing templates in db)', async () => {
+        var response = await request(app).get('/api/templates')
+          .set('Cookie', [
+            `token=JWT ${userToken}`
+          ])
       
         expect(response.status).toBe(200)
-        expect(response.data.datas).toHaveLength(0)
-        done()
+        expect(response.body.datas).toHaveLength(0)
       })
 
-      it('Create 2 templates', async done => {
+      it('Create 2 templates', async () => {
         var template = {name: "Template 1", ext: 'docx', file: "VGVzdCB0ZW1wbGF0ZQ=="}
-        var response = await request(app).post('/api/templates', template, options)
+        var response = await request(app).post('/api/templates')
+          .set('Cookie', [
+            `token=JWT ${userToken}`
+          ])
+          .send(template)
+
         expect(response.status).toBe(201)
-        template1Id = response.data.datas._id
+        template1Id = response.body.datas._id
 
         template.name = "Template 2"
-        var response = await request(app).post('/api/templates', template, options)
+        var response = await request(app).post('/api/templates')
+          .set('Cookie', [
+            `token=JWT ${userToken}`
+          ])
+          .send(template)
         expect(response.status).toBe(201)
-        template2Id = response.data.datas._id
+        template2Id = response.body.datas._id
 
-        done()
       })
 
-      it('Should not create template with name without file', async done => {
+      it('Should not create template with name without file', async () => {
         var template = {name: "Template 3"}
-        var response = await request(app).post('/api/templates', template, options)
+        var response = await request(app).post('/api/templates')
+          .set('Cookie', [
+            `token=JWT ${userToken}`
+          ])
+          .send(template)
 
         expect(response.status).toBe(422)
-        done()
       })
 
-      it('Should not create template with existing name', async done => {
+      it('Should not create template with existing name', async () => {
         var template = {name: "Template 1", filename: "File.docx", file: "VGVzdCB0ZW1wbGF0ZQ=="}
-        var response = await request(app).post('/api/templates', template, options)
+        var response = await request(app).post('/api/templates')
+          .set('Cookie', [
+            `token=JWT ${userToken}`
+          ])
+          .send(template)
 
         expect(response.status).toBe(422)
-        done()
       })
 
-      it('Should not create template with wrong name format', async done => {
+      it('Should not create template with wrong name format', async () => {
         var template = {name: "../../../../../../etc/passwd", file: "VGVzdCB0ZW1wbGF0ZQ=="}
-        var response = await request(app).post('/api/templates', template, options)
+        var response = await request(app).post('/api/templates')
+          .set('Cookie', [
+            `token=JWT ${userToken}`
+          ])
+          .send(template)
         expect(response.status).toBe(422)
 
         template.name = "%2e%2e%2f%2e%2e%2f%2e%2e%2fetc%2fpasswd"
-        response = await request(app).post('/api/templates', template, options)
+        response = await request(app).post('/api/templates')
+          .set('Cookie', [
+            `token=JWT ${userToken}`
+          ])
+          .send(template)
         expect(response.status).toBe(422)
-        done()
       })
 
-      it('Get templates (existing templates in db)', async done => {
+      it('Get templates (existing templates in db)', async () => {
         const expected = [
           {name: "Template 1"},
           {name: "Template 2"}
         ]
-        var response = await request(app).get('/api/templates', options)
+        var response = await request(app).get('/api/templates')
+          .set('Cookie', [
+            `token=JWT ${userToken}`
+          ])
       
         expect(response.status).toBe(200)
-        expect(response.data.datas.map(t => {return {name: t.name}})).toEqual(expect.arrayContaining(expected))
-        done()
+        expect(response.body.datas.map(t => {return {name: t.name}})).toEqual(expect.arrayContaining(expected))
       })
 
-      it('Update template with name only', async done => {
+      it('Update template with name only', async () => {
         var template = {name: "Template Updated"}
 
-        var response = await request(app).put(`/api/templates/${template1Id}`, template, options)
+        var response = await request(app).put(`/api/templates/${template1Id}`)
+          .set('Cookie', [
+            `token=JWT ${userToken}`
+          ])
+          .send(template)
         expect(response.status).toBe(200)
-        done()
       })
 
-      it('Update template with nonexistent ID', async done => {
+      it('Update template with nonexistent ID', async () => {
         var template = {name: "Template Updated"}
 
-        var response = await request(app).put(`/api/templates/deadbeefdeadbeefdeadbeef`, template, options)
+        var response = await request(app).put(`/api/templates/deadbeefdeadbeefdeadbeef`)
+          .set('Cookie', [
+            `token=JWT ${userToken}`
+          ])
+          .send(template)
         expect(response.status).toBe(404)
-        done()
       })
 
-      it('Delete template', async done => {
-        var response = await request(app).delete(`/api/templates/${template2Id}`, options)
+      it('Delete template', async () => {
+        var response = await request(app).delete(`/api/templates/${template2Id}`)
+          .set('Cookie', [
+            `token=JWT ${userToken}`
+          ])
         expect(response.status).toBe(200)
 
-        response = await request(app).get('/api/templates', options)
-        expect(response.data.datas).toHaveLength(1)
-        done()
+        response = await request(app).get('/api/templates')
+          .set('Cookie', [
+            `token=JWT ${userToken}`
+          ])
+        expect(response.body.datas).toHaveLength(1)
       })
 
-      it('Delete template with nonexistent ID', async done => {
-        var response = await request(app).delete(`/api/templates/deadbeefdeadbeefdeadbeef`, options)
+      it('Delete template with nonexistent ID', async () => {
+        var response = await request(app).delete(`/api/templates/deadbeefdeadbeefdeadbeef`)
+          .set('Cookie', [
+            `token=JWT ${userToken}`
+          ])
         expect(response.status).toBe(404)
-        done()
       })
     })
   })
