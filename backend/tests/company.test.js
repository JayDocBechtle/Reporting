--- conflicted
+++ resolved
@@ -5,96 +5,116 @@
 
 module.exports = function(request, app) {
   describe('Company Suite Tests', () => {
-    var options = {headers: {}}
-    beforeAll(async done => {
-<<<<<<< HEAD
-      var response = await request(app).post('/api/users/token', {username: 'admin', password: 'admin2'})
-      options.headers.Cookie = `token=${response.data.datas.token}` // Set header Cookie for next requests
-=======
-      var response = await request.post('/api/users/token', {username: 'admin', password: 'admin2'})
-      options.headers.Cookie = `token=JWT ${response.data.datas.token}` // Set header Cookie for next requests
->>>>>>> 7ff54f4f
-      done()
+    var userToken = '';
+    beforeAll(async () => {
+      var response = await request(app).post('/api/users/token').send({username: 'admin', password: 'Admin123'})
+      userToken = response.body.datas.token
     })
 
     describe('Company CRUD operations', () => {
       var logo = "data:image/png;base64,iVBORw0KGgoAAAANSUhEUgAAAIAAAACACAYAAADDPmHLAAAUp0lEQVR4nO2dBZAjtxKG+yCcC9MFKsx4YWZm5qTCzMy5MDMzMzNzLgwXZmZmplefyr2lnTc8tiR7/Fe5dtc7nhlLrVb33zB9Bg4c+J90UVv09X0DXfhFVwBqjq4A1BxdAag5ugJQc3QFoOboCkDN0RWAmqMrADVHVwBqjv6+b8A1+vTp0/MC//3Xmwnn7+h7nYyOFIC+ffvKJJNMItNMM41MOeWU5vcJJphAxhlnHBlttNFkpJFGkmGHHdYc++eff5qf//77r/z+++/y888/y7fffitffvmlfPLJJ/LBBx/I22+/LW+88YZ8/vnnnr9Z89GnE4JB/fv3l5lnnlnmn39+mWuuuWTQoEEyyiij9KzyZgCt8MUXX8jzzz8vTz31lAwZMkReffVVIzjtjLYVAFbwAgssIMsvv7wstthiMuaYY/b8r5kTHwfdIhCIe+65R2699VZ54okn5K+//mrpdVuBthOAqaaaStZZZx1ZZZVVZOyxxzbvtXrCs4BAfPrpp3LttdfKFVdcIR9++KHX+ymCthAA9vT55ptPttpqK7PqUfmhApvijjvukNNPP11eeukl37eTiaAFgJXNvr7bbrvJbLPN1st6DxW6Pfz9999GEI444ghjSIaKYAVg6qmnlv32208WWWQRowHaFXgVJ5xwgpxzzjlGKEJDcAIw3HDDyY477mjUPb9LAHt8FahGwGvge3322We+b6kXghKAiSee2Oyds8wyS1tPehwQBCZ/iy22kOeee8737fQgGN0655xzys0332x8+E6bfGlosfHHH1+uvPJK47aGgiAEYKGFFpJLL71UxhprLN+30nKMPPLIcvbZZ8uSSy7p+1YMvAsAzB0DwsB04sqPwwgjjGC2unnnndf3rfi1AeDoUft1WPlxIOaw8sorm1iDL3jTAMMPP7yceeaZvSjcumGMMcaQs846y2g/X/AmALvvvrvMNNNMtVH7SSBiecghh3gbBy8CwMRvuummPi4dJFZffXVZaqmlvFzbuQAg6TB8wwwzjOtLBwnGA6bzoIMO8rIVOBeAWWed1Vi/dVf9NhiLiSaayIS2XcO5AMw444xtze23EriHruFlC+giHHSXYs3RFYCAoAmqLtFvwIABg11e8JtvvpF7771XPv74Y8MEquVb163hn3/+MaHi0047Ta677jrnOQNeqeABAwbIwQcfLGuuuWYtBYDwMNlODzzwgLd78J4P0K9fPxMJJCKYBGLpv/76qzz22GPy9NNPy+uvvy5ff/21yQ2ETp100klNDgHpY/zdCmHSgpGffvpJHnzwQXnmmWfkzTfflB9//NFcjwTVySabzISzF1xwQRl11FHN55LuhZqD1VZbzXsCqffsSlTgiSee2EsA7Moc8umIGdx4441msNNAqjhh1h122EFmmGGGyvdm3wdZv0Twrr76avnll19SP4c7t+yyy8q2225rUtskRhCOPfZY75MvIWgAaUwcK8qOCn7//fdmkC655JLC+fZolU022UT23ntvE3QqCwQAASWf77jjjjNaqOh9rL322rLPPvvI6KOP3vM+xSQkwCBU0eO5nks4FwCyYlCjvGxcddVVJuWbwUHF7rrrrqbwwgZqdvHFFzeCcuedd8pbb72Vei1YR3INBg4cWHhbYPK/++47k8d33333pR473njjyXLLLSd//PGH3H///f83seOOO64cc8wxJhOI8yLQxEN0DNjKSH4dccQR5aabbip0n1Xh3A1ERbPasXrZKxUMGoODqt944417TT776hlnnCFPPvmk0Qp77bWX3H333bLTTjuZVZMEcu9WWGEFefzxxwsXfb744ovms1mTT5HKQw89ZIzZo48+2lzrwgsvNN9NhY7vstFGG5mtjPfQeNQngmmnnVauueYaOf/883tpCVdwrgGo4eOLvvPOO6YAk1UDGLQ55phD5p577p6VgbYYPHiwLL300rHFIEzoLbfcIjvvvLP89ttvidfks+uuu66xDdAGkmCccT6My4svvtgIKMWiaedkiyHJE2o7ej402SOPPGLU/3vvvWfeIwCGhsBoJR6iNgCfJxZAPaPrYpIgbABw8sknm1VBmJhVTYj0wAMPNNW8aWDShg4dKltuuaXhFtKAPYA2IRppZx5rxu6hhx4qd911V6owASz8k046SZZYYonErUW1DXUBaAaECtXPd0Kg0RAh1BIGIwDU+h1wwAFmC8Cdm2666XLv2ww22gQhoHI3C6xA1LZqFT6/xhprGDczC5BXqOsk6z7u3sC7775rti3sAFQ+GiYEOBcAij3U0kVNank1/juThyFUFqxcVC4GZRrQMPAJGG96H1NMMUWqygfzzDOP2ccxQqtwDQjBa6+9ZvoVIFCwf2g/rs99uYRzIxDW79lnnzWTjdqn2hf88MMPJkmyCvC/cdfQJGkJJ2wr0XJyJiIJ/H/99deXyy67rKciuQpU82D/UPR63nnnmXqBZnAXReE8FsCEEw/AasbH53cGmD2fV1UWj89TSMrr0UcfNXtwFNgZEE/2tTDEiFFEgUbCNthll116hKrqPWLc3n777YZQoq/A5Zdfbu4Touvll1+udO6icL4FMHi2O4ZVjmFENoxtlKEKsZ7XWmut0gOO+6Uuo14TtwtfO5p+hUGGS2fbARiK+O/TTz99qeuj2jH+sDkw+myXlevAddiVw2yP6hW5gnMNoGDFwYWj/nAN1ZViP8a9oqyaQElW2riydRKzMtlXV1xxRaNaIY1Q/RdddFHsHs7kLLroooajQEXvv//+JlsXEid6LNfjPrPK1flOygbSX4i9X4+fcMIJe4QbzgFhcc0Cii8vgCJQkiBh9aKDSIcNVgY8+r777vt/n9UJx4q/4YYb5IUXXjCqk/2fYAyTiEVv9whSEohJy2ouwTEca69W/oaaRlVzXQo5uAeugXZYaaWVjEuYxFXAJtI9hBoAW9Pp9WhAhQfjo0DEuQAsvPDChltXJswGgwolCknEfoy6VqgKZ8JR66yaJGCoUZPPuaTins11oaZhHb/66qvE4xAE/H22DfuafJ4eQkwwXgSCYN+Pfi+EeOuttzbXcgnnXgAGWNzkg48++sisAlafegc2oGVXXXXV1MkHTBTBIFi3Kj3/+CzngJpOm3zwyiuvmC2NGIUNJltJJ7yfKMmkGhByCbrYNZwKABz47LPPnvh/DbNiJUczh2Hqtt9++0xfXUF6Fas2GlBiUhEk3lfh4CdqGK/BPo5jOEfeVC3uDXUfbQmDHSENozAt4wcq3HW9hFMBoGkjWUBJYA9nJaiBZYOkEbiCIsDFPOqoo3ppAc4NFYyxZ18D1QuHoOAzxx9/vDlHEeDORYkonXTKwNKKP/juEFIu4VQAsmoCMOQ22GADE4aNqm62hzKAWoYm1vOxmlHn9n0gCEwMgSA9jt/Zr8sg2gZGCS7a3mR5Da7JIKcCYBt1SSBiByvHalfrna2h6EqUxoASKbTdPiaDxI6oqsVFxFXTPRr3c5tttkkNNycBAcCoU2HiuxBaxn5JEwCOzzNGzYTzLSALMG+EeHWrgBAi2UKtYyaECWWlYE+gVuOMSt4j4ILdYE+iRgyjlC7HIGhoH2kID+zfKaecEptVxHtsWTS4ILsH11aFijDwMsssY9rKSkPwuZc8FVF5xqiZcJoTyCBlgUHSAYd7hwvAv8Z/JoxKvgCrE4NSVxMrjEQMeAFat2KMcXzU55ZGMqaq/Oh1pRG1wwjVz7Fy8QTYDphguAsoayaevAY9DtuCrQaG77bbbjMCy3FHHnmk4SXyTD7ngjV0CWcCwArTZIy8wKXabrvtZMMNN0xtC4vxhHDwYoUTq8cQw/reY489evnkqgGipI3mHdjuHpOKEYlgoYXoacAKjbsHJpjoImFtVD3biSazIgB5wRi5zA10RgQxGVjeRfZUBiEu2yYNuu/C2DH50MlEIHmfSYHvJ+OIlap9CAHvocqJ82t6FnF7YgGHH364oXGLFLXaLmaRDqd8Z3IZs3iHZsGZDUC8P+8AqvFXhsHTwYZxJAgENcxKJgCEhsCbIK/QnnxpFKkQlCKPEFpXkzf4yd9FK5rLtrXlOi7b5jgTAFRskQwfVCf9+KuArYHrEs4ltsDfrGqEIw5oigsuuMDc52abbWa4B/j+KsAuwK7IC66dlQbXTDgTgDQCyAZu2uabb26KRZrhEh122GFmLyYiRwwe9ZokiKw+NAaGJIUdcPsEcKqArB8SVNA6hHrzUNNVha4InAlAVqoXA0McAMudLttMWNH9PwrSyAk8kRHMZCbFIGzoCsRtY8vgcwSnyoLzQW7BKmIMavp7Glw2inAmAPqMniSQI4f1/P7775tBw+qumnlDmhUu5Z577mmMz7zn4ziOJy8Bo+z6668vHVTiXPpEE4xg8hMIHKWdL2qftBLOBCDJiFLXjFUC/SqNShvy5KsCRg6ypkwen/rkfDYaUCoK+AOqnvSe0EgUliYJgcsWOs6ulOTXws1Dudr8ebPYMFYdpFDZBzvpU8Sa0ckUxlKBoBMWJ8kkDi4fROVMAOIKK1kBGGioRhvNcoPIwyOGAMVbRoVrPII6haqIGsF4BiTGagaSjazq42bCGRMYl/LNqo8rkKjCgtlRP0KrROCgcSF5sopN9LMkbsBCMhHE99kG9H9l7ZK4YBYdQUg2IUpqQ+MRLuBMAGDhkHZ7f6MeMC5tW2vpioLzY2AxsASUuKZOHNQvcQVSs5JA3J5EULgAWwjh8wk+QUmT/5fHm7DBPRCriLseSarRPISqNkcROKOCsWzp7MFPviQrlKKIaCm1NOIGZO3EpYXZ0Mlle4Gvp84AAUjaQ7k23cmZzGheHi/8dWjgNEBpY7Cut956xsfP0gjcC+wiXcHj7ovzUSSjkUTGBXshb+ZTVTizASBB7FQpCiDiJl8aWwAJkqRyp+3dsGyEa9nr4f2prE0zoLgH8gNsdcz5WYlUKbHys8DqhNTBLuCaCHXSPfI+3wEWMum+4Pz5Hgoqhl1NvrgOBzNBuqqzyqDhBeglAG1LNi159KwSDDO2CAxHcgWKDhb0MiwftgGagAkkFZ1s4yLAPiBcDdeAMMBeEiJGI5AMwvmwI9A4adXGCAZ7Ps82RmBcVwY5FQBUoWbF5MnwYcVSrs2rmYB3IC+wGdAaBV6wnXw3tqQiXocdmnb9QCmnAkAdnA5MFjPYjijaQ0gaJJG6vYwNY+QSTlPC7Eew58kOqgNQ/SoA2ANsfS7hVADY74i0oSaJyoX8DGBXoHpJC2ZJPXNdH+i8MohmT2TfYNQhBHUGnAh5g9JQ/647hIkPAcDNofgTfxc+vI4tYhXwIFRGA9hKsoldw0t5OJEw1D9kysMPPxzc83RdAOPv1FNPNUmgpI/TbczHw6W9tYuHwKHIE5q1KLXaCUD7sfrhAMh8dkn+2PAmAMrKEfdHGFymQfkGhBEp5hjFJKuQBOML3jqESCNCCGtGgIZUMMghwqQu4+EuQXYSJeQEfwgPE79A+H3Ce59A9kKSNbUPDzQvkTxcInziaE/htPNQ7UM2EZk8hFjxMuj9g51BoCirAaSC7GHqCUjlQkBxXaF0iWVwvrwsH7l9BHtQ9dDFnE9bzhAFxQWkUsknvAsA4KGJROHsCh5pMGsYiASN2Cv5G0OJaCGRPWwH/Gb4fGmEVzkWwomYAYOOm0WDBo6h6wheCAEdzodAcE0mii2IzB8EiLo+hIcJpy0MnD40L8mi/OTarGaidhA5XJd7xrDlfQQIcoc8An63v5f+fu6555roo28EIQD4w8TwSdooWgXERBKjT8rc5XysOvZdGjAQACJPEG3BhPF/hAibBOEhWERCCJVDRPLSiBk4Da5dFFyL1e9z71cEIQCAgeSBDGXaujNpZNvmVfEIHHswGoTfscBR9UUe2oQwUWRSJqZBcItMoBAQzFPDKMEqkwmDwJDqRVOovHWHGJlsEax4IoMkaRaZfKqHSWUr286FMHIoCEYAWL0YW2WAEFDGjRC0usfO5JNPblY+VHYZFhPPx+5F5BvBCADQBzuUBS4W1n7eMrQiYLLZZmj5ltZXOAt8R1+kTxyCEoCyfYDEqsbF8sdqJ4uoWcBoxGrHRrGt+jLI087eJYISgGbEBDDq4AFoEEGjiLIdN5hk/HeKVOEkcA2rVuyg3YqmnrUawXgB0iBgsOibESHUrQTihgczQuRQLIqQJW0zcAEYlGgRJpxmEWXr/JPuCXc068kmLhGUAECiQNi0Kl0MYYBuZqvhJ/44XAAED5Y9JJD2J2pFmJrrIWB53VUXCColhwkiRRoLuxXAQ2CS9UkhroH2cd0OPgtB2QCwbnEVNJ0C8iBCC3QFJQCAQFCnwnXKdx4EJwDk14dkJDULGIBEJUNDcAKAHcBTRKoQQqGB70KYO6vNvQ8EJwAANk/rBzoFdBwLbf+XUAWAuD/PDOoU4Nkg1CEiSAGQRvOEqk/8CAGselrVuez6UQTBCgATT1oW5VLtKATac4CWdwhzqAhWAKTRVYQGUqGRJ3mB348QhyzAXrOC8wDaFkGIe8RciNCVT7Injant5g8hIngBkMYTueDP6QQSsgDoSifxlF6A0YdHhYi2EABpdO4iG5dcPGlRsKYqEABS2Zn8KrkNLtE2AiCNbBr6+A8aNMj8HYoQ6MqnuQOdxFz1+m8G2koAGGioYqJ6PC/IZUvVLBDDoO9Q3kKWUNBWAiANIRgyZIiprCFxw6dhqM8jhrqmsXQ7eittJwAKbAIKN+giZj9AyhW0vRwkD7V+Pp783QwElRFUBmTYkKyZ9DCnVgENxGPlyBJuZ4SziZaE9v2j7azW6LWKeNFzDx061LS7a/fJl07QADZ4xAydNigSyXpCSVEw8TS3RNvwXMB2VflRdJQAKEjyRCvw4kGT+giWooWnvCgfo2yNWn4yekKmdcugIwXABlm+5PdTIo6GoKqHpFD4BLQE9YQkoRCto2wLCpdnF9GylXa0/N5pk26j4wUgDrbraNfut9J+CBVBpYW7Qh0nOglt7wV0UQ1dAag5ugJQc3QFoOboCkDN0RWAmqMrADVHVwBqjq4A1BxdAag5/gfOJVH+CNY0UQAAAABJRU5ErkJggg=="
       var company1Id = ""
       var company2Id = ""
-      it('Get companies (no existing companies in db)', async done => {
-        var response = await request(app).get('/api/companies', options)
+      it('Get companies (no existing companies in db)', async () => {
+        var response = await request(app).get('/api/companies')
+          .set('Cookie', [
+            `token=JWT ${userToken}`
+          ])
       
         expect(response.status).toBe(200)
-        expect(response.data.datas).toHaveLength(0)
-        done()
+        expect(response.body.datas).toHaveLength(0)
       })
 
-      it('Create company with name only', async done => {
+      it('Create company with name only', async () => {
         var company = {name: "Company 1"}
-        var response = await request(app).post('/api/companies', company, options)
+        var response = await request(app).post('/api/companies')
+          .set('Cookie', [
+            `token=JWT ${userToken}`
+          ])
+          .send(company)
 
         expect(response.status).toBe(201)
-        company1Id = response.data.datas._id
-        done()
+        company1Id = response.body.datas._id
       })
 
-      it('Create company with name and logo', async done => {
+      it('Create company with name and logo', async () => {
         var company = {name: "Company 2", logo: "VGVzdCBpbWFnZQ=="}
-        var response = await request(app).post('/api/companies', company, options)
+        var response = await request(app).post('/api/companies')
+          .set('Cookie', [
+            `token=JWT ${userToken}`
+          ])
+          .send(company)
 
         expect(response.status).toBe(201)
-        company2Id = response.data.datas._id
-        done()
+        company2Id = response.body.datas._id
       })
 
-      it('Should not create company with existing name', async done => {
+      it('Should not create company with existing name', async () => {
         var company = {name: "Company 1"}
-        var response = await request(app).post('/api/companies', company, options)
+        var response = await request(app).post('/api/companies')
+          .set('Cookie', [
+            `token=JWT ${userToken}`
+          ])
+          .send(company)
 
         expect(response.status).toBe(422)
-        done()
       })
 
-      it('Get companies (existing companies in db)', async done => {
+      it('Get companies (existing companies in db)', async () => {
         const expected = [
           {name: "Company 1"},
           {name: "Company 2", logo: "VGVzdCBpbWFnZQ=="}
         ]
-        var response = await request(app).get('/api/companies', options)
+        var response = await request(app).get('/api/companies')
+          .set('Cookie', [
+            `token=JWT ${userToken}`
+          ])
       
         expect(response.status).toBe(200)
-        expect(response.data.datas.map(t => {return {name: t.name, logo: t.logo}})).toEqual(expect.arrayContaining(expected))
-        done()
+        expect(response.body.datas.map(t => {return {name: t.name, logo: t.logo}})).toEqual(expect.arrayContaining(expected))
       })
 
-      it('Update company with logo only', async done => {
+      it('Update company with logo only', async () => {
         var company = {logo: logo}
-        var response = await request(app).put(`/api/companies/${company1Id}`, company, options)
+        var response = await request(app).put(`/api/companies/${company1Id}`)
+          .set('Cookie', [
+            `token=JWT ${userToken}`
+          ])
+          .send(company)
         expect(response.status).toBe(200)
-        done()
       })
 
-      it('Update company with nonexistent id', async done => {
+      it('Update company with nonexistent id', async () => {
         var company = {name: "company Updated"}
 
-        var response = await request(app).put(`/api/companies/deadbeefdeadbeefdeadbeef`, company, options)
+        var response = await request(app).put(`/api/companies/deadbeefdeadbeefdeadbeef`)
+          .set('Cookie', [
+            `token=JWT ${userToken}`
+          ])
+          .send(company)
         expect(response.status).toBe(404)
-        done()
       })
 
-      it('Delete company', async done => {
-        var response = await request(app).delete(`/api/companies/${company2Id}`, options)
+      it('Delete company', async () => {
+        var response = await request(app).delete(`/api/companies/${company2Id}`)
+          .set('Cookie', [
+            `token=JWT ${userToken}`
+          ])
         expect(response.status).toBe(200)
 
-        response = await request(app).get('/api/companies', options)
-        expect(response.data.datas).toHaveLength(1)
-        done()
+        response = await request(app).get('/api/companies')
+          .set('Cookie', [
+            `token=JWT ${userToken}`
+          ])
+        expect(response.body.datas).toHaveLength(1)
       })
 
-      it('Delete company with nonexistent id', async done => {
-        var response = await request(app).delete(`/api/companies/deadbeefdeadbeefdeadbeef`, options)
+      it('Delete company with nonexistent id', async () => {
+        var response = await request(app).delete(`/api/companies/deadbeefdeadbeefdeadbeef`)
+          .set('Cookie', [
+            `token=JWT ${userToken}`
+          ])
         expect(response.status).toBe(404)
-        done()
       })
     })
   })
