--- conflicted
+++ resolved
@@ -31,7 +31,6 @@
     "full-icu": "^1.5.0",
     "htmlparser2": "^8.0.1",
     "http": "0.0.0",
-<<<<<<< HEAD
     "image-size": "^1.0.2",
     "js-yaml": "^4.1.0",
     "jsonwebtoken": "^9.0.0",
@@ -42,20 +41,7 @@
     "qrcode": "^1.5.1",
     "socket.io": "^4.6.1",
     "winston": "^3.8.2",
-    "xml": "^1.0.1"
-=======
-    "image-size": "^0.8.3",
-    "js-yaml": "^3.13.1",
-    "jsonwebtoken": "^8.1.0",
-    "jszip": "^2.6.1",
-    "lodash": "^4.17.15",
-    "mongoose": "^5.7.7",
-    "otpauth": "^7.0.6",
-    "qrcode": "^1.4.4",
-    "socket.io": "^4.4.1",
-    "winston": "^2.3.1",
     "xml": "^1.0.1",
     "swagger-autogen": "^2.23.1"
->>>>>>> 4657194e
   }
 }