--- conflicted
+++ resolved
@@ -10,11 +10,7 @@
         <q-card>
             <q-card-section>
                 <div class="row q-col-gutter-md">
-<<<<<<< HEAD
-                    <q-input class="col-md-6 col-12" :label="$t('name')+' *'" v-model="audit.name" outlined bg-color="white" :readonly="frontEndAuditState !== AUDIT_VIEW_STATE.EDIT"/>
-=======
-                    <q-input class="col-md-6 col-12" label="Name *" v-model="audit.name" outlined :readonly="frontEndAuditState !== AUDIT_VIEW_STATE.EDIT"/>
->>>>>>> 8dc9de51
+                    <q-input class="col-md-6 col-12" :label="$t('name')+' *'" v-model="audit.name" outlined :readonly="frontEndAuditState !== AUDIT_VIEW_STATE.EDIT"/>
                     <div class="col"></div>
                     <q-select 
                     class="col-md-6 col-12"
@@ -154,11 +150,7 @@
 
             <q-card-section>
                 <div class="row q-col-gutter-md">
-<<<<<<< HEAD
-                    <q-input class="col-md-4 col-12" :label="$t('startDate')" v-model="audit.date_start" outlined bg-color="white" :readonly="frontEndAuditState !== AUDIT_VIEW_STATE.EDIT">
-=======
-                    <q-input class="col-md-4 col-12" label="Start Date" v-model="audit.date_start" outlined :readonly="frontEndAuditState !== AUDIT_VIEW_STATE.EDIT">
->>>>>>> 8dc9de51
+                    <q-input class="col-md-4 col-12" :label="$t('startDate')" v-model="audit.date_start" outlined :readonly="frontEndAuditState !== AUDIT_VIEW_STATE.EDIT">
                         <template v-slot:append>
                             <q-icon name="event" class="cursor-pointer">
                             <q-popup-proxy ref="qDateStartProxy" transition-show="scale" transition-hide="scale">
@@ -167,11 +159,7 @@
                             </q-icon>
                         </template>
                     </q-input>
-<<<<<<< HEAD
-                    <q-input class="col-md-4 col-12" :label="$t('endDate')" v-model="audit.date_end" outlined bg-color="white" :readonly="frontEndAuditState !== AUDIT_VIEW_STATE.EDIT">
-=======
-                    <q-input class="col-md-4 col-12" label="End Date" v-model="audit.date_end" outlined :readonly="frontEndAuditState !== AUDIT_VIEW_STATE.EDIT">
->>>>>>> 8dc9de51
+                    <q-input class="col-md-4 col-12" :label="$t('endDate')" v-model="audit.date_end" outlined :readonly="frontEndAuditState !== AUDIT_VIEW_STATE.EDIT">
                         <template v-slot:append>
                             <q-icon name="event" class="cursor-pointer">
                             <q-popup-proxy ref="qDateEndProxy" transition-show="scale" transition-hide="scale">
@@ -180,11 +168,7 @@
                             </q-icon>
                         </template>
                     </q-input>
-<<<<<<< HEAD
-                    <q-input class="col-md-4 col-12" :label="$t('reportingDate')" v-model="audit.date" outlined bg-color="white" :readonly="frontEndAuditState !== AUDIT_VIEW_STATE.EDIT">
-=======
-                    <q-input class="col-md-4 col-12" label="Reporting Date" v-model="audit.date" outlined :readonly="frontEndAuditState !== AUDIT_VIEW_STATE.EDIT">
->>>>>>> 8dc9de51
+                    <q-input class="col-md-4 col-12" :label="$t('reportingDate')" v-model="audit.date" outlined :readonly="frontEndAuditState !== AUDIT_VIEW_STATE.EDIT">
                         <template v-slot:append>
                             <q-icon name="event" class="cursor-pointer">
                             <q-popup-proxy ref="qDateProxy" transition-show="scale" transition-hide="scale">
