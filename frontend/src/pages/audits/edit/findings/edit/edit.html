<div>
    <breadcrumb buttons :title="`${$parent.audit.name} (${$parent.audit.auditType || 'Audit Type not set'})`" :state="parentState" :approvals="parentApprovals">
    <div slot="buttons">
        <q-btn
        color="orange"
        class="q-mr-sm"
        :label="$t('btn.backupFinding')"
        no-caps
        @click="backupFinding()"
        />
        <q-btn
        color="negative"
        class="q-mr-sm"
        :label="$t('btn.delete')"
        no-caps
        @click="deleteFinding()"
        v-if="frontEndAuditState === AUDIT_VIEW_STATE.EDIT"
        />
        <q-btn color="positive" :label="$t('btn.save')+'(ctrl+s)'" no-caps @click="updateFinding()"  v-if="frontEndAuditState === AUDIT_VIEW_STATE.EDIT" />
    </div>
</breadcrumb>

<div class="row">
<<<<<<< HEAD
    <q-tabs v-model="selectedTab" align="left" indicator-color="primary" class="bg-white full-width">
        <q-tab name="definition" default :label="$t('definition')" />
        <q-tab name="proofs" :label="$t('proofs')"/>
        <q-tab name="details" :label="$t('details')" />
=======
    <q-tabs v-model="selectedTab" align="left" indicator-color="primary":active-bg-color="this.$q.dark.isActive ? '' : 'grey-3'" :class="'full-width' + this.$q.dark.isActive ? '' : ' bg-white'">
        <q-tab name="definition" default label="Definition" />
        <q-tab name="proofs" label="Proofs"/>
        <q-tab name="details" label="Details" />
>>>>>>> 8dc9de51
        <template v-if="frontEndAuditState === AUDIT_VIEW_STATE.EDIT"> 
        <q-separator vertical />
        <q-toggle :label="$t('completed')" v-model="finding.status" :true-value=0 :false-value=1 checked-icon="check" unchecked-icon="clear" color="green" />
        </template>
        <q-space />
    </q-tabs>

    <q-tab-panels v-model="selectedTab" animated class="bg-transparent col-md-8 col-12 offset-md-2 q-mt-md" @before-transition="syncEditors" @transition="updateOrig" >
        <q-tab-panel name="definition">
            <q-card>
                <q-card-section class="row q-col-gutter-md">
<<<<<<< HEAD
                    <q-input class="col-md-8 col-12" :label="$t('title')+' *'" stack-label v-model="finding.title" outlined bg-color="white" :readonly="frontEndAuditState !== AUDIT_VIEW_STATE.EDIT"/>
=======
                    <q-input class="col-md-8 col-12" label="Title *" stack-label v-model="finding.title" outlined :readonly="frontEndAuditState !== AUDIT_VIEW_STATE.EDIT"/>
>>>>>>> 8dc9de51
                    <q-select 
                    class="col-md-4 col-12"
                    :label="$t('type')"
                    v-model="finding.vulnType" 
                    :options="vulnTypesLang" 
                    option-value="name" 
                    option-label="name" 
                    emit-value 
                    map-options
                    options-sanitize
                    outlined
                    :readonly="frontEndAuditState !== AUDIT_VIEW_STATE.EDIT"
                    />
                    <q-field class="col-md-12" borderless :label="$t('description')" stack-label>
                        <template v-slot="control">
                            <basic-editor ref="basiceditor_description" noSync v-model="finding.description" :editable="frontEndAuditState === AUDIT_VIEW_STATE.EDIT"/>
                        </template>
                    </q-field>
                    <q-field class="col-md-12" borderless :label="$t('observation')" stack-label>
                        <template v-slot="control">
                            <basic-editor ref="basiceditor_observation" noSync v-model="finding.observation" :editable="frontEndAuditState === AUDIT_VIEW_STATE.EDIT"/>
                        </template>
                    </q-field>
                    <textarea-array class="col-12" :label="$t('references')" v-model="finding.references" :readonly="frontEndAuditState !== AUDIT_VIEW_STATE.EDIT"/>
                </q-card-section>

                <q-expansion-item 
                :label="$t('customFields')"
                v-if="finding.customFields && finding.customFields.length > 0"
                default-opened
                header-class="bg-blue-grey-5 text-white" 
                expand-icon-class="text-white">
                    <custom-fields 
                    ref="customfields" 
                    v-model="finding.customFields" 
                    custom-element="QCardSection" 
                    no-sync-editor
                    :readonly="frontEndAuditState !== AUDIT_VIEW_STATE.EDIT"
                    :locale="$parent.audit.language"
                    />
                </q-expansion-item>

            </q-card>
        </q-tab-panel>
        <q-tab-panel name="proofs">
            <div class="q-col-gutter-md row">
                <div class="col-12">
                    <q-card>
                        <q-card-section>
                            <basic-editor ref="basiceditor_poc" noSync v-model="finding.poc" :editable="frontEndAuditState === AUDIT_VIEW_STATE.EDIT"/>
                        </q-card-section>
                    </q-card>
                </div>
            </div>
        </q-tab-panel>
        <q-tab-panel name="details">
<<<<<<< HEAD
            <q-card class="bg-grey-1">
                <q-card-section>{{$t('affectedAssets')}}</q-card-section>
=======
            <q-card>
                <q-card-section>Affected Assets</q-card-section>
>>>>>>> 8dc9de51
                <q-separator />
                <q-card-section>
                    <q-field borderless>
                        <template v-slot="control">
                            <basic-editor v-model="finding.scope" :toolbar="['format', 'marks', 'list']" :editable="frontEndAuditState === AUDIT_VIEW_STATE.EDIT"/>
                        </template>
                    </q-field>
                </q-card-section>
            </q-card>
            <q-card class="q-mt-md bg-grey-1">
                <div class="col-12">
                    <cvss-calculator 
                    v-model="finding.cvssv3"
                    @cvssScoreChange="finding.cvssScore = $event"
                    :readonly="frontEndAuditState !== AUDIT_VIEW_STATE.EDIT"
                    />
                </div>
            </q-card>
<<<<<<< HEAD
            <q-card class="q-mt-md bg-grey-1">
                <q-card-section>{{$t('courseOfActions')}}</q-card-section>
=======
            <q-card class="q-mt-md">
                <q-card-section>Course of actions</q-card-section>
>>>>>>> 8dc9de51
                <q-separator />
                <q-card-section>
                    <div class="q-col-gutter-md row">
                        <q-select
                        :label="$t('remediationDifficulty')"
                        stack-label
                        class="col-md-6 col-12"
                        v-model="finding.remediationComplexity"
                        :options="[{label: $t('easy'), value: 1},{label: $t('medium'), value: 2},{label: $t('complex'), value: 3}]"
                        map-options
                        emit-value
                        options-sanitize
                        outlined
                        :readonly="frontEndAuditState !== AUDIT_VIEW_STATE.EDIT"
                        />
                        <q-select
                        :label="$t('priority')"
                        stack-label
                        class="col-md-6 col-12"
                        v-model="finding.priority"
                        :options="[{label: $t('low'), value: 1},{label: $t('medium'), value: 2},{label: $t('high'), value: 3},{label: $t('urgent'), value: 4}]"
                        map-options
                        emit-value
                        options-sanitize
                        outlined
                        :readonly="frontEndAuditState !== AUDIT_VIEW_STATE.EDIT"
                        />
                    </div>
                </q-card-section>
                <q-card-section>
                    <q-field class="col-md-12" borderless :label="$t('remediation')" stack-label>
                        <template v-slot="control">
                            <basic-editor ref="basiceditor_remediation" noSync v-model="finding.remediation" :editable="frontEndAuditState === AUDIT_VIEW_STATE.EDIT"/>
                        </template>
                    </q-field>
                </q-card-section>
            </q-card>
        </q-tab-panel>
    </q-tab-panels>
</div>
</div><|MERGE_RESOLUTION|>--- conflicted
+++ resolved
@@ -21,17 +21,10 @@
 </breadcrumb>
 
 <div class="row">
-<<<<<<< HEAD
-    <q-tabs v-model="selectedTab" align="left" indicator-color="primary" class="bg-white full-width">
+    <q-tabs v-model="selectedTab" align="left" indicator-color="primary" :class="'full-width' + this.$q.dark.isActive ? '' : ' bg-white'">
         <q-tab name="definition" default :label="$t('definition')" />
         <q-tab name="proofs" :label="$t('proofs')"/>
         <q-tab name="details" :label="$t('details')" />
-=======
-    <q-tabs v-model="selectedTab" align="left" indicator-color="primary":active-bg-color="this.$q.dark.isActive ? '' : 'grey-3'" :class="'full-width' + this.$q.dark.isActive ? '' : ' bg-white'">
-        <q-tab name="definition" default label="Definition" />
-        <q-tab name="proofs" label="Proofs"/>
-        <q-tab name="details" label="Details" />
->>>>>>> 8dc9de51
         <template v-if="frontEndAuditState === AUDIT_VIEW_STATE.EDIT"> 
         <q-separator vertical />
         <q-toggle :label="$t('completed')" v-model="finding.status" :true-value=0 :false-value=1 checked-icon="check" unchecked-icon="clear" color="green" />
@@ -43,11 +36,7 @@
         <q-tab-panel name="definition">
             <q-card>
                 <q-card-section class="row q-col-gutter-md">
-<<<<<<< HEAD
-                    <q-input class="col-md-8 col-12" :label="$t('title')+' *'" stack-label v-model="finding.title" outlined bg-color="white" :readonly="frontEndAuditState !== AUDIT_VIEW_STATE.EDIT"/>
-=======
-                    <q-input class="col-md-8 col-12" label="Title *" stack-label v-model="finding.title" outlined :readonly="frontEndAuditState !== AUDIT_VIEW_STATE.EDIT"/>
->>>>>>> 8dc9de51
+                    <q-input class="col-md-8 col-12" :label="$t('title')+' *'" stack-label v-model="finding.title" outlined :readonly="frontEndAuditState !== AUDIT_VIEW_STATE.EDIT"/>
                     <q-select 
                     class="col-md-4 col-12"
                     :label="$t('type')"
@@ -104,13 +93,8 @@
             </div>
         </q-tab-panel>
         <q-tab-panel name="details">
-<<<<<<< HEAD
-            <q-card class="bg-grey-1">
+            <q-card>
                 <q-card-section>{{$t('affectedAssets')}}</q-card-section>
-=======
-            <q-card>
-                <q-card-section>Affected Assets</q-card-section>
->>>>>>> 8dc9de51
                 <q-separator />
                 <q-card-section>
                     <q-field borderless>
@@ -129,13 +113,8 @@
                     />
                 </div>
             </q-card>
-<<<<<<< HEAD
-            <q-card class="q-mt-md bg-grey-1">
+            <q-card class="q-mt-md">
                 <q-card-section>{{$t('courseOfActions')}}</q-card-section>
-=======
-            <q-card class="q-mt-md">
-                <q-card-section>Course of actions</q-card-section>
->>>>>>> 8dc9de51
                 <q-separator />
                 <q-card-section>
                     <div class="q-col-gutter-md row">
