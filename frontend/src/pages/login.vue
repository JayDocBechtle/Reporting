--- conflicted
+++ resolved
@@ -73,8 +73,7 @@
             </div>
             
             <div v-else>
-
-                <q-card-section>
+                <q-card-section v-show="step === 0">
                     <q-input
                     :label="$t('username')"
                     :error="!!errors.username"
@@ -90,7 +89,7 @@
                         <template v-slot:prepend><q-icon name="fa fa-user" /></template>
                     </q-input>
                 </q-card-section>
-                <q-card-section>
+                <q-card-section v-show="step === 0">
                     <q-input
                     :label="$t('password')"
                     :error="!!errors.password"
@@ -106,18 +105,32 @@
                         <template v-slot:prepend><q-icon name="fa fa-key" /></template>
                     </q-input>
                 </q-card-section>
-                <q-card-section>
-                    <q-input
-                    label="TOTP Token"
-                    :error="!!errors.totpToken"
-                    :error-message="errors.totpToken"
-                    hide-bottom-space
+                <q-card-section v-show="step === 1">
+                    <q-item class="q-pl-none">
+                        <q-item-section avatar style="min-width:0" class="q-pr-sm">
+                            <q-btn dense flat size="sm" icon="mdi-arrow-left" style="top:-8px" @click="step=0;totpToken=''">
+                            <q-tooltip>{{$t('goBack')}}</q-tooltip>
+                            </q-btn>
+                        </q-item-section>
+                        <q-item-section>
+                            <p class="text-left text-h6 text-center text-vertical">{{$t('twoStepVerification')}}</p>
+                        </q-item-section>
+                    </q-item>
+                    <q-item class="q-pl-none">
+                    <q-item-section avatar class="no-padding">
+                        <q-icon name="mdi-cellphone-key" size="70px" />
+                    </q-item-section>
+                    <q-item-section>
+                        <p>{{$t('twoStepVerificationMessage')}}</p>
+                    </q-item-section>
+                    </q-item>
+                    <q-input
+                    ref="totptoken"
                     v-model="totpToken"
-                    placeholder="Leave blank if TOTP not set"
+                    placeholder="Enter 6-digit code"
                     outlined
                     bg-color="white"
                     for="totpToken"
-                    type="password"
                     maxlength=6
                     @keyup.enter="getToken()"
                     >
@@ -150,6 +163,7 @@
             lastname: "",
             password: "",
             totpToken: "",
+            step: 0,
             errors: {alert: "", username: "", password: "", firstname: "", lastname: ""}
         }
     },
@@ -230,14 +244,18 @@
                 this.$router.push('/');
             })
             .catch(err => {
-<<<<<<< HEAD
-                this.errors.alert = $t('err.invalidCredentials');
-=======
-                let errmsg = "Invalid credentials";
-                if (err.response.data.datas)
-                    errmsg = err.response.data.datas;
-                this.errors.alert = errmsg;
->>>>>>> d6fe48fa
+                if (err.response.status === 422) {
+                    this.step = 1
+                    this.$nextTick(() => {
+                        this.$refs.totptoken.focus()
+                    })
+                }
+                else {
+                    let errmsg = $t('err.invalidCredentials');
+                    if (err.response.data.datas)
+                        errmsg = err.response.data.datas;
+                    this.errors.alert = errmsg;
+                }
             })
         }
     }
