--- conflicted
+++ resolved
@@ -1,5 +1,5 @@
 <div>
-<<<<<<< HEAD
+
     <q-tabs v-model="selectedTab" align="left" indicator-color="primary" class="bg-white full-width">
         <q-tab name="languages" default label="Languages" />
         <q-tab name="audit-types" label="Audit Types" />
@@ -8,767 +8,605 @@
         <q-tab name="custom-fields" label="Custom Fields" />
         <q-tab name="custom-sections" label="Custom Sections" />
     </q-tabs>
-    
-
-        <div class="row">
-            <div class="col-md-10 offset-md-1 q-mt-md">
-                <q-tab-panels v-model="selectedTab" class="bg-transparent col-md-8 offset-md-2">
-                    <!-- LANGUAGES -->
-                    <q-tab-panel name="languages">
-                        <div class="col-md-10 offset-md-1 q-mt-md">
-                            <q-card>
-                                <q-card-section class="q-py-xs bg-blue-grey-5 text-white">
-                                    <div class="text-h6">Languages</div>
-                                </q-card-section>
+
+    <div class="row">
+        <!-- LANGUAGES -->
+        <q-tab-panels v-model="selectedTab" class="bg-transparent col-md-8 offset-md-2">
+            <q-tab-panel name="languages">
+                <div class="col-md-10 offset-md-1 q-mt-md">
+
+                    <q-card>
+                        <q-card-section class="q-py-xs bg-blue-grey-5 text-white">
+                            <div class="text-h6">Languages</div>
+                        </q-card-section>
+                        <q-separator />
+                        <q-card-section>
+                            <div class="text-grey-8">Languages used in Audits and Vulnerabilities</div>
+                        </q-card-section>
+                        <q-card-section class="row">
+                            <div class="col-md-6" v-if="UserService.isAllowed('languages:create')">
+                                <q-item>
+                                    <q-item-section>
+                                        <q-input
+                                        label="Language"
+                                        v-model="newLanguage.language"
+                                        clearable
+                                        :error="!!errors.language"
+                                        :error-message="errors.language"
+                                        @keyup.enter="createLanguage"
+                                        />
+                                    </q-item-section>
+                                    <q-item-section>
+                                        <q-input
+                                        label="Locale"
+                                        v-model="newLanguage.locale"
+                                        clearable
+                                        :error="!!errors.locale"
+                                        :error-message="errors.locale"
+                                        @keyup.enter="createLanguage"
+                                        />
+                                    </q-item-section>
+                                    <q-item-section side>
+                                        <q-btn color="secondary" unelevated label="+" size="md" @click="createLanguage" />
+                                    </q-item-section>
+                                </q-item>
+                            </div>
+                            
+                            <div v-if="!editLanguage" class="col-md-6">
+                                <q-card flat bordered v-if="languages.length > 0">
+                                    <q-toolbar>
+                                        <div class="text-grey-8">List of Languages</div>
+                                        <q-space />
+                                        <q-btn v-if="UserService.isAllowed('languages:update')" flat color="primary" icon="fa fa-edit" @click="editLanguage = true; editLanguages = $_.cloneDeep(languages)">
+                                            <q-tooltip anchor="bottom middle" self="center left" :delay="500" content-class="text-bold">Edit</q-tooltip> 
+                                        </q-btn>
+                                    </q-toolbar>
+                                    <q-separator />
+                                    <q-card-section>
+                                        <q-item v-for="language of languages" :key="language.locale">
+                                            <q-item-section>
+                                                <q-input
+                                                label="Language"
+                                                v-model="language.language"
+                                                readonly
+                                                />
+                                            </q-item-section>
+                                            <q-item-section>
+                                                <q-input
+                                                label="Locale"
+                                                v-model="language.locale"
+                                                readonly
+                                                />
+                                            </q-item-section>
+                                        </q-item>
+                                    </q-card-section>
+                                </q-card>
+                            </div>
+                            <div v-else class="col-md-6">
+                                <q-card flat bordered>
+                                    <q-toolbar>
+                                        <div class="text-grey-8">Edit Languages</div>
+                                </q-toolbar>
                                 <q-separator />
                                 <q-card-section>
-                                    <div class="text-grey-8">Create Languages used in Audits and Vulnerabilities</div>
-                                </q-card-section>
-                                <q-card-section class="row">
-                                    <div class="col-md-6">
-                                        <q-item>
+                                        <draggable v-model="editLanguages" handle=".handle" ghost-class="drag-ghost">
+                                            <q-item v-for="(language,index) of editLanguages" :key="index">
+                                                <q-item-section avatar>
+                                                    <q-icon name="mdi-arrow-split-horizontal" class="cursor-pointer handle" color="grey" />
+                                                </q-item-section>
+                                                <q-item-section>
+                                                    <q-input
+                                                    label="Language"
+                                                    v-model="language.language"
+                                                    />
+                                                </q-item-section>
+                                                <q-item-section>
+                                                    <q-input
+                                                    label="Locale"
+                                                    v-model="language.locale"
+                                                    />
+                                                </q-item-section>
+                                                <q-item-section side >
+                                                    <q-btn color="red" unelevated label="x" size="md" class="q-mt-md" @click="removeLanguage(language.locale)"/>
+                                                </q-item-section>
+                                            </q-item>
+                                        </draggable>
+                                    </q-card-section>
+                                    <q-card-actions align="right" class="q-mr-lg">
+                                        <q-btn color="primary" outline @click="editLanguage = false">Cancel</q-btn>
+                                        <q-btn color="secondary" unelevated @click="updateLanguages">Save</q-btn>
+                                    </q-card-actions>
+                                </q-card>
+                            </div>
+                        </q-card-section>
+                    </q-card>
+                </div>
+            </q-tab-panel>
+        </q-tab-panels>
+
+        <!-- AUDIT TYPES -->
+        <q-tab-panels v-model="selectedTab" class="bg-transparent col-md-8 offset-md-2">
+            <q-tab-panel name="audit-types">
+                <div class="col-md-10 offset-md-1 q-mt-md">
+                    <q-card>
+                        <q-card-section class="q-py-xs bg-blue-grey-5 text-white">
+                            <div class="text-h6">Audit types</div>
+                        </q-card-section>
+                        <q-separator />
+                        
+                        <q-card-section>
+                            <div class="text-grey-8">Audit types used in Audits</div>
+                        </q-card-section>
+                        <q-card-section v-if="languages.length > 0" class="row">
+                            <div class="col-md-6" v-if="UserService.isAllowed('audit-types:create')">
+                                <q-item class="row">
+                                    <q-item-section class="col-md-4">
+                                        <q-select 
+                                        v-model="newAuditType.locale" 
+                                        label="Language" 
+                                        :options="languages" 
+                                        option-value="locale"
+                                        option-label="language"
+                                        emit-value
+                                        map-options 
+                                        options-sanitize
+                                        />
+                                    </q-item-section>
+                                </q-item>
+                                <q-item>
+                                    <q-item-section>
+                                        <q-input
+                                        label="Name"
+                                        v-model="newAuditType.name"
+                                        clearable
+                                        :error="!!errors.auditType"
+                                        :error-message="errors.auditType"
+                                        @keyup.enter="createAuditType"
+                                        />
+                                    </q-item-section>
+                                    <q-item-section side>
+                                        <q-btn color="secondary" unelevated label="+" size="md" @click="createAuditType" />
+                                    </q-item-section>
+                                </q-item>
+                            </div>
+
+                            <div v-if="!editAuditType" class="col-md-6">
+                                <q-card flat bordered v-if="auditTypes.length > 0">
+                                    <q-toolbar>
+                                        <div class="text-grey-8">List of Audit Types</div>
+                                        <q-space />
+                                        <q-btn v-if="UserService.isAllowed('audit-types:update')" flat color="primary" icon="fa fa-edit" @click="editAuditType = true; editAuditTypes = $_.cloneDeep(auditTypes)">
+                                            <q-tooltip anchor="bottom middle" self="center left" :delay="500" content-class="text-bold">Edit</q-tooltip> 
+                                        </q-btn>
+                                </q-toolbar>
+                                <q-separator />
+                                    <q-item v-for="auditType of auditTypes" :key="auditType.name" v-if="auditType.locale === newAuditType.locale">
+                                        <q-item-section>
+                                            <q-input
+                                            label="Name"
+                                            v-model="auditType.name"
+                                            readonly
+                                            />
+                                        </q-item-section>
+                                    </q-item>
+                                </q-card>
+                            </div>
+                            <div v-else class="col-md-6">
+                                <q-card flat bordered>
+                                    <q-toolbar>
+                                        <div class="text-grey-8">Edit Audit Types</div>
+                                </q-toolbar>
+                                <q-separator />
+                                <q-card-section>
+                                        <draggable v-model="editAuditTypes" handle=".handle" ghost-class="drag-ghost">
+                                            <q-item v-for="(auditType,index) of editAuditTypes" :key="index" v-if="auditType.locale === newAuditType.locale">
+                                                <q-item-section avatar>
+                                                    <q-icon name="mdi-arrow-split-horizontal" class="cursor-pointer handle" color="grey" />
+                                                </q-item-section>
+                                                <q-item-section>
+                                                    <q-input
+                                                    label="Name"
+                                                    v-model="auditType.name"
+                                                    />
+                                                </q-item-section>
+                                                <q-item-section side >
+                                                    <q-btn color="red" unelevated label="x" size="md" class="q-mt-md" @click="removeAuditType(auditType)"/>
+                                                </q-item-section>
+                                            </q-item>
+                                        </draggable>
+                                    </q-card-section>
+                                    <q-card-actions align="right" class="q-mr-lg">
+                                        <q-btn color="primary" outline @click="editAuditType = false">Cancel</q-btn>
+                                        <q-btn color="secondary" unelevated @click="updateAuditTypes">Save</q-btn>
+                                    </q-card-actions>
+                                </q-card>
+                            </div>
+                        </q-card-section>
+                        <q-card-section v-else>
+                            <p>Please create at least one Language</p>
+                        </q-card-section>
+                    </q-card>
+                </div>
+            </q-tab-panel>
+        </q-tab-panels>
+
+        <!-- VULNERABILITY TYPES -->
+        <q-tab-panels v-model="selectedTab" class="bg-transparent col-md-8 offset-md-2">
+            <q-tab-panel name="vulnerability-types">
+                <div class="col-md-10 offset-md-1 q-mt-md">
+                    <q-card>
+                        <q-card-section class="q-py-xs bg-blue-grey-5 text-white">
+                            <div class="text-h6">Vulnerability types</div>
+                        </q-card-section>
+                        <q-separator />
+                        <q-card-section>
+                            <div class="text-grey-8">Create Vulnerability types used in Vulnerabilities and Findings</div>
+                        </q-card-section>
+                        <q-card-section v-if="languages.length > 0" class="row">
+                            <div class="col-md-6" v-if="UserService.isAllowed('vulnerability-types:create')">
+                                <q-item class="row">
+                                    <q-item-section class="col-md-4">
+                                        <q-select 
+                                        v-model="newVulnType.locale" 
+                                        label="Language" 
+                                        :options="languages" 
+                                        option-value="locale"
+                                        option-label="language"
+                                        emit-value
+                                        map-options 
+                                        options-sanitize
+                                        />
+                                    </q-item-section>
+                                </q-item>
+                                <q-item>
+                                    <q-item-section>
+                                        <q-input
+                                        label="Name"
+                                        v-model="newVulnType.name"
+                                        clearable
+                                        :error="!!errors.vulnType"
+                                        :error-message="errors.vulnType"
+                                        @keyup.enter="createVulnerabilityType"
+                                        />
+                                    </q-item-section>
+                                    <q-item-section side>
+                                        <q-btn color="secondary" unelevated label="+" size="md" @click="createVulnerabilityType" />
+                                    </q-item-section>
+                                </q-item>
+                            </div>
+
+                            <div v-if="!editVulnType" class="col-md-6">
+                                <q-card flat bordered v-if="vulnTypes.length > 0">
+                                    <q-toolbar>
+                                        <div class="text-grey-8">List of Vulnerability Types</div>
+                                        <q-space />
+                                        <q-btn v-if="UserService.isAllowed('vulnerability-types:update')" flat color="primary" icon="fa fa-edit" @click="editVulnType = true; editVulnTypes = $_.cloneDeep(vulnTypes)">
+                                            <q-tooltip anchor="bottom middle" self="center left" :delay="500" content-class="text-bold">Edit</q-tooltip> 
+                                        </q-btn>
+                                </q-toolbar>
+                                <q-separator />
+                                    <q-item v-for="vulnType of vulnTypes" :key="vulnType.name" v-if="vulnType.locale === newVulnType.locale">
+                                        <q-item-section>
+                                            <q-input
+                                            label="Name"
+                                            v-model="vulnType.name"
+                                            readonly
+                                            />
+                                        </q-item-section>
+                                    </q-item>
+                                </q-card>
+                            </div>
+                            <div v-else class="col-md-6">
+                                <q-card flat bordered>
+                                    <q-toolbar>
+                                        <div class="text-grey-8">Edit Vulnerability Types</div>
+                                </q-toolbar>
+                                <q-separator />
+                                <q-card-section>
+                                        <draggable v-model="editVulnTypes" handle=".handle" ghost-class="drag-ghost">
+                                            <q-item v-for="(vulnType,index) of editVulnTypes" :key="index" v-if="vulnType.locale === newVulnType.locale">
+                                                <q-item-section avatar>
+                                                    <q-icon name="mdi-arrow-split-horizontal" class="cursor-pointer handle" color="grey" />
+                                                </q-item-section>
+                                                <q-item-section>
+                                                    <q-input
+                                                    label="Name"
+                                                    v-model="vulnType.name"
+                                                    />
+                                                </q-item-section>
+                                                <q-item-section side >
+                                                    <q-btn color="red" unelevated label="x" size="md" class="q-mt-md" @click="removeVulnType(vulnType)"/>
+                                                </q-item-section>
+                                            </q-item>
+                                        </draggable>
+                                    </q-card-section>
+                                    <q-card-actions align="right" class="q-mr-lg">
+                                        <q-btn color="primary" outline @click="editVulnType = false">Cancel</q-btn>
+                                        <q-btn color="secondary" unelevated @click="updateVulnTypes">Save</q-btn>
+                                    </q-card-actions>
+                                </q-card>
+                            </div>
+                        </q-card-section>
+                        <q-card-section v-else>
+                            <p>Please create at least one Language</p>
+                        </q-card-section>
+                    </q-card>
+                </div>
+            </q-tab-panel>
+        </q-tab-panels>
+
+        <!-- VULNERABILITY CATEGORIES -->
+        <q-tab-panels v-model="selectedTab" class="bg-transparent col-md-8 offset-md-2">
+            <q-tab-panel name="vulnerability-categories">
+                <div class="col-md-10 offset-md-1 q-mt-md">
+                    <q-card>
+                        <q-card-section class="q-py-xs bg-blue-grey-5 text-white">
+                            <div class="text-h6">Vulnerability categories</div>
+                        </q-card-section>
+                        <q-separator />
+                        <q-card-section>
+                            <div class="text-grey-8">Create Vulnerability categories used in Vulnerabilities and Findings</div>
+                        </q-card-section>
+                        <q-card-section class="row">
+                            <div class="col-md-6" v-if="UserService.isAllowed('vulnerability-categories:create')">
+                                <q-item>
+                                    <q-item-section>
+                                        <q-input
+                                        label="Name"
+                                        v-model="newVulnCat.name"
+                                        clearable
+                                        :error="!!errors.vulnCat"
+                                        :error-message="errors.vulnCat"
+                                        @keyup.enter="createVulnerabilityCategory"
+                                        />
+                                    </q-item-section>
+                                    <q-item-section side>
+                                        <q-btn color="secondary" unelevated label="+" size="md" @click="createVulnerabilityCategory" />
+                                    </q-item-section>
+                                </q-item>
+                            </div>
+
+                            <div v-if="!editCategory" class="col-md-6">
+                                <q-card flat bordered v-if="vulnCategories.length > 0">
+                                    <q-toolbar>
+                                        <div class="text-grey-8">List of Categories</div>
+                                        <q-space />
+                                        <q-btn v-if="UserService.isAllowed('vulnerability-categories:update')" flat color="primary" icon="fa fa-edit" @click="editCategory = true; editCategories = $_.cloneDeep(vulnCategories)">
+                                            <q-tooltip anchor="bottom middle" self="center left" :delay="500" content-class="text-bold">Edit</q-tooltip> 
+                                        </q-btn>
+                                    </q-toolbar>
+                                    <q-separator />
+                                        <q-item v-for="vulnCat of vulnCategories" :key="vulnCat.name">
                                             <q-item-section>
-                                                <q-input label="Language" v-model="newLanguage.language" clearable :error="!!errors.language"
-                                                    :error-message="errors.language" @keyup.enter="createLanguage" />
-                                            </q-item-section>
-                                            <q-item-section>
-                                                <q-input label="Locale" v-model="newLanguage.locale" clearable :error="!!errors.locale"
-                                                    :error-message="errors.locale" @keyup.enter="createLanguage" />
-                                            </q-item-section>
-                                            <q-item-section side>
-                                                <q-btn color="secondary" unelevated label="+" size="md" @click="createLanguage" />
+                                                <q-input
+                                                label="Name"
+                                                v-model="vulnCat.name"
+                                                readonly
+                                                />
                                             </q-item-section>
                                         </q-item>
-                                    </div>
-                            
-                                    <div v-if="!editLanguage" class="col-md-6">
-                                        <q-card flat bordered v-if="languages.length > 0">
-                                            <q-toolbar>
-                                                <div class="text-grey-8">List of Languages</div>
-                                                <q-space />
-                                                <q-btn flat color="primary" icon="fa fa-edit"
-                                                    @click="editLanguage = true; editLanguages = $_.cloneDeep(languages)">
-                                                    <q-tooltip anchor="bottom middle" self="center left" :delay="500" content-class="text-bold">Edit
-                                                    </q-tooltip>
-                                                </q-btn>
-                                            </q-toolbar>
-                                            <q-separator />
-                                            <q-card-section>
-                                                <q-item v-for="language of languages" :key="language.locale">
-                                                    <q-item-section>
-                                                        <q-input label="Language" v-model="language.language" readonly />
-                                                    </q-item-section>
-                                                    <q-item-section>
-                                                        <q-input label="Locale" v-model="language.locale" readonly />
-                                                    </q-item-section>
-                                                </q-item>
-                                            </q-card-section>
-                                        </q-card>
-                                    </div>
-                                    <div v-else class="col-md-6">
-                                        <q-card flat bordered>
-                                            <q-toolbar>
-                                                <div class="text-grey-8">Edit Languages</div>
-                                            </q-toolbar>
-                                            <q-separator />
-                                            <q-card-section>
-                                                <draggable v-model="editLanguages" handle=".handle" ghost-class="drag-ghost">
-                                                    <q-item v-for="(language,index) of editLanguages" :key="index">
-                                                        <q-item-section avatar>
-                                                            <q-icon name="mdi-arrow-split-horizontal" class="cursor-pointer handle" color="grey" />
+                                </q-card>
+                            </div>
+                            <div v-else class="col-md-6">
+                                <q-card flat bordered>
+                                    <q-toolbar>
+                                        <div class="text-grey-8">Edit Categories</div>
+                                </q-toolbar>
+                                <q-separator />
+                                <q-card-section>
+                                        <draggable v-model="editCategories" handle=".handle" ghost-class="drag-ghost">
+                                            <q-item v-for="(vulnCat,index) of editCategories" :key="index">
+                                                <q-item-section avatar>
+                                                    <q-icon name="mdi-arrow-split-horizontal" class="cursor-pointer handle" color="grey" />
+                                                </q-item-section>
+                                                <q-item-section>
+                                                    <q-input
+                                                    label="Name"
+                                                    v-model="vulnCat.name"
+                                                    />
+                                                </q-item-section>
+                                                <q-item-section side>
+                                                    <q-btn color="red" unelevated label="x" size="md" @click="removeCategory(vulnCat)"/>
+                                                </q-item-section>
+                                            </q-item>
+                                        </draggable>
+                                    </q-card-section>
+                                    <q-card-actions align="right" class="q-mr-lg">
+                                        <q-btn color="primary" outline @click="editCategory = false">Cancel</q-btn>
+                                        <q-btn color="secondary" unelevated @click="updateVulnCategories">Save</q-btn>
+                                    </q-card-actions>
+                                </q-card>
+                            </div>
+                        </q-card-section>
+                    </q-card>
+                </div>
+            </q-tab-panel>
+        </q-tab-panels>
+
+        <!-- CUSTOM FIELDS -->
+        <q-tab-panels v-model="selectedTab" class="bg-transparent col-md-8 offset-md-2">
+            <q-tab-panel name="custom-fields">
+                <div class="col-md-10 offset-md-1 q-mt-md">
+                    <q-card>
+                        <q-card-section class="q-py-xs bg-blue-grey-5 text-white">
+                            <div class="text-h6">Custom Fields</div>
+                        </q-card-section>
+                        <q-separator />
+                        <q-card-section>
+                            <div class="text-grey-8">Create Custom Fields for Vulnerabilities and Findings</div>
+                        </q-card-section>
+                        <q-card-section>
+                            <div>
+                                <q-item>
+                                    <q-item-section>
+                                        <q-select
+                                        label="Type"
+                                        v-model="newCustomField.fieldType"
+                                        :options="['input', 'text']"
+                                        :error="!!errors.fieldType"
+                                        :error-message="errors.fieldType"
+                                        options-sanitize
+                                        />
+                                    </q-item-section>
+                                    <q-item-section>
+                                        <q-input
+                                        label="Label"
+                                        v-model="newCustomField.label"
+                                        clearable
+                                        :error="!!errors.fieldLabel"
+                                        :error-message="errors.fieldLabel"
+                                        @keyup.enter="createCustomField"
+                                        />
+                                    </q-item-section>
+                                    <q-item-section side>
+                                        <q-btn color="secondary" unelevated label="+" size="md" @click="createCustomField" />
+                                    </q-item-section>
+                                </q-item>
+                            </div>
+
+                            <div v-if="!editCustomField" >
+                                <q-card flat bordered v-if="customFields.length > 0">
+                                    <q-toolbar>
+                                        <div class="text-grey-8">
+                                            <span>List of Custom Fields</span>
+                                        </div>
+                                        
+                                        <q-space />
+                                        <q-btn v-if="UserService.isAllowed('custom-fields:update')" flat color="primary" icon="fa fa-edit" @click="editCustomField = true; editCustomFields = $_.cloneDeep(customFields)">
+                                            <q-tooltip anchor="bottom middle" self="center left" :delay="500" content-class="text-bold">Edit</q-tooltip> 
+                                        </q-btn>
+                                    </q-toolbar>
+                                    <q-separator />
+                                    <q-card-section>
+                                        <q-item v-for="customField of customFields" :key="customField.label">
+                                            <q-item-section>
+                                                <q-list bordered>
+                                                    <q-item>
+                                                        <q-item-section>
+                                                            <q-input
+                                                            label="Type"
+                                                            v-model="customField.fieldType"
+                                                            readonly
+                                                            />
                                                         </q-item-section>
                                                         <q-item-section>
-                                                            <q-input label="Language" v-model="language.language" />
+                                                            <q-input
+                                                            label="Label"
+                                                            v-model="customField.label"
+                                                            readonly
+                                                            />
+                                                        </q-item-section>
+                                                    </q-item>
+                                                    <q-item>
+                                                        <q-item-section>
+                                                            <div>
+                                                                <q-checkbox v-model="customField.displayVuln" left-label label="Display in Vulnerability" disable />
+                                                                <q-checkbox v-model="customField.displayFinding" left-label label="Display in Finding" disable />
+                                                            </div>
                                                         </q-item-section>
                                                         <q-item-section>
-                                                            <q-input label="Locale" v-model="language.locale" />
-                                                        </q-item-section>
-                                                        <q-item-section side>
-                                                            <q-btn color="red" unelevated label="x" size="md" class="q-mt-md"
-                                                                @click="removeLanguage(language.locale)" />
+                                                            <q-select
+                                                            v-model="customField.displayCategory"
+                                                            multiple
+                                                            :options="vulnCategories"
+                                                            option-value="name"
+                                                            option-label="name"
+                                                            options-sanitize
+                                                            emit-value
+                                                            map-options
+                                                            use-chips
+                                                            stack-label
+                                                            label="Display for Categories"
+                                                            readonly
+                                                            >
+                                                                <template v-slot:selected-item="scope">
+                                                                    <q-chip
+                                                                    readonly
+                                                                    dense
+                                                                    @remove="scope.removeAtIndex(scope.index)"
+                                                                    :tabindex="scope.tabindex"
+                                                                    :color="(scope.opt.name)? 'blue-grey-5': 'blue-grey-3'"
+                                                                    text-color="white"
+                                                                    >
+                                                                        <span v-if="scope.opt.name">
+                                                                            {{scope.opt.name}}
+                                                                        </span>
+                                                                        <span v-else>
+                                                                            {{scope.opt}} (<i>deleted</i>)
+                                                                        </span>
+                                                                    </q-chip>
+                                                                </template>
+                                                            </q-select>
                                                         </q-item-section>
                                                     </q-item>
-                                                </draggable>
-                                            </q-card-section>
-                                            <q-card-actions align="right" class="q-mr-lg">
-                                                <q-btn color="primary" outline @click="editLanguage = false">Cancel</q-btn>
-                                                <q-btn color="secondary" unelevated @click="updateLanguages">Save</q-btn>
-                                            </q-card-actions>
-                                        </q-card>
-                                    </div>
-                                </q-card-section>
-                            </q-card>
-                        </div>
-                    </q-tab-panel>
-
-                    <!-- AUDIT TYPES -->
-                    <q-tab-panel name="audit-types">
-                        <q-card>
-                            <q-card-section class="q-py-xs bg-blue-grey-5 text-white">
-                                <div class="text-h6">Audit types</div>
-                            </q-card-section>
-=======
-    <div class="row">
-        <!-- LANGUAGES -->
-        <div class="col-md-10 offset-md-1 q-mt-md">
-            <q-card>
-                <q-card-section class="q-py-xs bg-blue-grey-5 text-white">
-                    <div class="text-h6">Languages</div>
-                </q-card-section>
-                <q-separator />
-                <q-card-section>
-                    <div class="text-grey-8">Languages used in Audits and Vulnerabilities</div>
-                </q-card-section>
-                <q-card-section class="row">
-                    <div class="col-md-6" v-if="UserService.isAllowed('languages:create')">
-                        <q-item>
-                            <q-item-section>
-                                <q-input
-                                label="Language"
-                                v-model="newLanguage.language"
-                                clearable
-                                :error="!!errors.language"
-                                :error-message="errors.language"
-                                @keyup.enter="createLanguage"
-                                />
-                            </q-item-section>
-                            <q-item-section>
-                                <q-input
-                                label="Locale"
-                                v-model="newLanguage.locale"
-                                clearable
-                                :error="!!errors.locale"
-                                :error-message="errors.locale"
-                                @keyup.enter="createLanguage"
-                                />
-                            </q-item-section>
-                            <q-item-section side>
-                                <q-btn color="secondary" unelevated label="+" size="md" @click="createLanguage" />
-                            </q-item-section>
-                        </q-item>
-                    </div>
-                    
-                    <div v-if="!editLanguage" class="col-md-6">
-                        <q-card flat bordered v-if="languages.length > 0">
-                            <q-toolbar>
-                                <div class="text-grey-8">List of Languages</div>
-                                <q-space />
-                                <q-btn v-if="UserService.isAllowed('languages:update')" flat color="primary" icon="fa fa-edit" @click="editLanguage = true; editLanguages = $_.cloneDeep(languages)">
-                                    <q-tooltip anchor="bottom middle" self="center left" :delay="500" content-class="text-bold">Edit</q-tooltip> 
-                                </q-btn>
-                            </q-toolbar>
->>>>>>> 5474f2d5
-                            <q-separator />
-                        
-                            <q-card-section>
-                                <div class="text-grey-8">Create Audit types used in Audits</div>
-                            </q-card-section>
-                            <q-card-section v-if="languages.length > 0" class="row">
-                                <div class="col-md-6">
-                                    <q-item class="row">
-                                        <q-item-section class="col-md-4">
-                                            <q-select v-model="newAuditType.locale" label="Language" :options="languages" option-value="locale"
-                                                option-label="language" emit-value map-options options-sanitize />
-                                        </q-item-section>
-                                    </q-item>
-                                    <q-item>
-                                        <q-item-section>
-                                            <q-input label="Name" v-model="newAuditType.name" clearable :error="!!errors.auditType"
-                                                :error-message="errors.auditType" @keyup.enter="createAuditType" />
-                                        </q-item-section>
-                                        <q-item-section side>
-                                            <q-btn color="secondary" unelevated label="+" size="md" @click="createAuditType" />
-                                        </q-item-section>
-                                    </q-item>
-                                </div>
-                        
-                                <div v-if="!editAuditType" class="col-md-6">
-                                    <q-card flat bordered v-if="auditTypes.length > 0">
-                                        <q-toolbar>
-                                            <div class="text-grey-8">List of Audit Types</div>
-                                            <q-space />
-                                            <q-btn flat color="primary" icon="fa fa-edit"
-                                                @click="editAuditType = true; editAuditTypes = $_.cloneDeep(auditTypes)">
-                                                <q-tooltip anchor="bottom middle" self="center left" :delay="500" content-class="text-bold">Edit
-                                                </q-tooltip>
-                                            </q-btn>
-                                        </q-toolbar>
-                                        <q-separator />
-                                        <q-item v-for="auditType of auditTypes" :key="auditType.name"
-                                            v-if="auditType.locale === newAuditType.locale">
-                                            <q-item-section>
-                                                <q-input label="Name" v-model="auditType.name" readonly />
+                                                </q-list>
                                             </q-item-section>
                                         </q-item>
-                                    </q-card>
-                                </div>
-                                <div v-else class="col-md-6">
-                                    <q-card flat bordered>
-                                        <q-toolbar>
-                                            <div class="text-grey-8">Edit Audit Types</div>
-                                        </q-toolbar>
-                                        <q-separator />
-                                        <q-card-section>
-                                            <draggable v-model="editAuditTypes" handle=".handle" ghost-class="drag-ghost">
-                                                <q-item v-for="(auditType,index) of editAuditTypes" :key="index"
-                                                    v-if="auditType.locale === newAuditType.locale">
-                                                    <q-item-section avatar>
-                                                        <q-icon name="mdi-arrow-split-horizontal" class="cursor-pointer handle" color="grey" />
-                                                    </q-item-section>
-                                                    <q-item-section>
-                                                        <q-input label="Name" v-model="auditType.name" />
-                                                    </q-item-section>
-                                                    <q-item-section side>
-                                                        <q-btn color="red" unelevated label="x" size="md" class="q-mt-md"
-                                                            @click="removeAuditType(auditType)" />
-                                                    </q-item-section>
-                                                </q-item>
-                                            </draggable>
-                                        </q-card-section>
-                                        <q-card-actions align="right" class="q-mr-lg">
-                                            <q-btn color="primary" outline @click="editAuditType = false">Cancel</q-btn>
-                                            <q-btn color="secondary" unelevated @click="updateAuditTypes">Save</q-btn>
-                                        </q-card-actions>
-                                    </q-card>
-                                </div>
-                            </q-card-section>
-                            <q-card-section v-else>
-                                <p>Please create at least one Language</p>
-                            </q-card-section>
-                        </q-card>
-<<<<<<< HEAD
-                    </q-tab-panel>
-
-                    <!-- VULNERABILITY TYPES -->
-                    <q-tab-panel name="vulnerability-types">
-                        <q-card>
-                            <q-card-section class="q-py-xs bg-blue-grey-5 text-white">
-                                <div class="text-h6">Vulnerability types</div>
-                            </q-card-section>
-                            <q-separator />
-                            <q-card-section>
-                                <div class="text-grey-8">Create Vulnerability types used in Vulnerabilities and Findings</div>
-                            </q-card-section>
-                            <q-card-section v-if="languages.length > 0" class="row">
-                                <div class="col-md-6">
-                                    <q-item class="row">
-                                        <q-item-section class="col-md-4">
-                                            <q-select v-model="newVulnType.locale" label="Language" :options="languages" option-value="locale"
-                                                option-label="language" emit-value map-options options-sanitize />
-=======
-                    </div>
-                </q-card-section>
-            </q-card>
-        </div>
-
-        <!-- AUDIT TYPES -->
-        <div class="col-md-10 offset-md-1 q-mt-md">
-            <q-card>
-                <q-card-section class="q-py-xs bg-blue-grey-5 text-white">
-                    <div class="text-h6">Audit types</div>
-                </q-card-section>
-                <q-separator />
-                
-                <q-card-section>
-                    <div class="text-grey-8">Audit types used in Audits</div>
-                </q-card-section>
-                <q-card-section v-if="languages.length > 0" class="row">
-                    <div class="col-md-6" v-if="UserService.isAllowed('audit-types:create')">
-                        <q-item class="row">
-                            <q-item-section class="col-md-4">
-                                <q-select 
-                                v-model="newAuditType.locale" 
-                                label="Language" 
-                                :options="languages" 
-                                option-value="locale"
-                                option-label="language"
-                                emit-value
-                                map-options 
-                                options-sanitize
-                                />
-                            </q-item-section>
-                        </q-item>
-                        <q-item>
-                            <q-item-section>
-                                <q-input
-                                label="Name"
-                                v-model="newAuditType.name"
-                                clearable
-                                :error="!!errors.auditType"
-                                :error-message="errors.auditType"
-                                @keyup.enter="createAuditType"
-                                />
-                            </q-item-section>
-                            <q-item-section side>
-                                <q-btn color="secondary" unelevated label="+" size="md" @click="createAuditType" />
-                            </q-item-section>
-                        </q-item>
-                    </div>
-
-                    <div v-if="!editAuditType" class="col-md-6">
-                        <q-card flat bordered v-if="auditTypes.length > 0">
-                            <q-toolbar>
-                                <div class="text-grey-8">List of Audit Types</div>
-                                <q-space />
-                                <q-btn v-if="UserService.isAllowed('audit-types:update')" flat color="primary" icon="fa fa-edit" @click="editAuditType = true; editAuditTypes = $_.cloneDeep(auditTypes)">
-                                    <q-tooltip anchor="bottom middle" self="center left" :delay="500" content-class="text-bold">Edit</q-tooltip> 
-                                </q-btn>
-                           </q-toolbar>
-                           <q-separator />
-                            <q-item v-for="auditType of auditTypes" :key="auditType.name" v-if="auditType.locale === newAuditType.locale">
-                                <q-item-section>
-                                    <q-input
-                                    label="Name"
-                                    v-model="auditType.name"
-                                    readonly
-                                    />
-                                </q-item-section>
-                            </q-item>
-                        </q-card>
-                    </div>
-                    <div v-else class="col-md-6">
-                        <q-card flat bordered>
-                            <q-toolbar>
-                                <div class="text-grey-8">Edit Audit Types</div>
-                           </q-toolbar>
-                           <q-separator />
-                           <q-card-section>
-                                <draggable v-model="editAuditTypes" handle=".handle" ghost-class="drag-ghost">
-                                    <q-item v-for="(auditType,index) of editAuditTypes" :key="index" v-if="auditType.locale === newAuditType.locale">
-                                        <q-item-section avatar>
-                                            <q-icon name="mdi-arrow-split-horizontal" class="cursor-pointer handle" color="grey" />
->>>>>>> 5474f2d5
-                                        </q-item-section>
-                                    </q-item>
-                                    <q-item>
-                                        <q-item-section>
-                                            <q-input label="Name" v-model="newVulnType.name" clearable :error="!!errors.vulnType"
-                                                :error-message="errors.vulnType" @keyup.enter="createVulnerabilityType" />
-                                        </q-item-section>
-                                        <q-item-section side>
-                                            <q-btn color="secondary" unelevated label="+" size="md" @click="createVulnerabilityType" />
-                                        </q-item-section>
-                                    </q-item>
-                                </div>
-                        
-                                <div v-if="!editVulnType" class="col-md-6">
-                                    <q-card flat bordered v-if="vulnTypes.length > 0">
-                                        <q-toolbar>
-                                            <div class="text-grey-8">List of Vulnerability Types</div>
-                                            <q-space />
-                                            <q-btn flat color="primary" icon="fa fa-edit"
-                                                @click="editVulnType = true; editVulnTypes = $_.cloneDeep(vulnTypes)">
-                                                <q-tooltip anchor="bottom middle" self="center left" :delay="500" content-class="text-bold">Edit
-                                                </q-tooltip>
-                                            </q-btn>
-                                        </q-toolbar>
-                                        <q-separator />
-                                        <q-item v-for="vulnType of vulnTypes" :key="vulnType.name"
-                                            v-if="vulnType.locale === newVulnType.locale">
-                                            <q-item-section>
-                                                <q-input label="Name" v-model="vulnType.name" readonly />
-                                            </q-item-section>
-                                        </q-item>
-                                    </q-card>
-                                </div>
-                                <div v-else class="col-md-6">
-                                    <q-card flat bordered>
-                                        <q-toolbar>
-                                            <div class="text-grey-8">Edit Vulnerability Types</div>
-                                        </q-toolbar>
-                                        <q-separator />
-                                        <q-card-section>
-                                            <draggable v-model="editVulnTypes" handle=".handle" ghost-class="drag-ghost">
-                                                <q-item v-for="(vulnType,index) of editVulnTypes" :key="index"
-                                                    v-if="vulnType.locale === newVulnType.locale">
-                                                    <q-item-section avatar>
-                                                        <q-icon name="mdi-arrow-split-horizontal" class="cursor-pointer handle" color="grey" />
-                                                    </q-item-section>
-                                                    <q-item-section>
-                                                        <q-input label="Name" v-model="vulnType.name" />
-                                                    </q-item-section>
-                                                    <q-item-section side>
-                                                        <q-btn color="red" unelevated label="x" size="md" class="q-mt-md"
-                                                            @click="removeVulnType(vulnType)" />
-                                                    </q-item-section>
-                                                </q-item>
-                                            </draggable>
-                                        </q-card-section>
-                                        <q-card-actions align="right" class="q-mr-lg">
-                                            <q-btn color="primary" outline @click="editVulnType = false">Cancel</q-btn>
-                                            <q-btn color="secondary" unelevated @click="updateVulnTypes">Save</q-btn>
-                                        </q-card-actions>
-                                    </q-card>
-                                </div>
-                            </q-card-section>
-                            <q-card-section v-else>
-                                <p>Please create at least one Language</p>
-                            </q-card-section>
-                        </q-card>
-<<<<<<< HEAD
-                    </q-tab-panel>
-
-                    <!-- VULNERABILITY CATEGORIES -->
-                    <q-tab-panel name="vulnerability-categories">
-                        <q-card>
-                            <q-card-section class="q-py-xs bg-blue-grey-5 text-white">
-                                <div class="text-h6">Vulnerability categories</div>
-                            </q-card-section>
-                            <q-separator />
-                            <q-card-section>
-                                <div class="text-grey-8">Create Vulnerability categories used in Vulnerabilities and Findings</div>
-                            </q-card-section>
-                            <q-card-section class="row">
-                                <div class="col-md-6">
-                                    <q-item>
-=======
-                    </div>
-                </q-card-section>
-                <q-card-section v-else>
-                    <p>Please create at least one Language</p>
-                </q-card-section>
-            </q-card>
-        </div>
-
-        <!-- VULNERABILITY TYPES -->
-        <div class="col-md-10 offset-md-1 q-mt-md">
-            <q-card>
-                <q-card-section class="q-py-xs bg-blue-grey-5 text-white">
-                    <div class="text-h6">Vulnerability types</div>
-                </q-card-section>
-                <q-separator />
-                <q-card-section>
-                    <div class="text-grey-8">Create Vulnerability types used in Vulnerabilities and Findings</div>
-                </q-card-section>
-                <q-card-section v-if="languages.length > 0" class="row">
-                    <div class="col-md-6" v-if="UserService.isAllowed('vulnerability-types:create')">
-                        <q-item class="row">
-                            <q-item-section class="col-md-4">
-                                <q-select 
-                                v-model="newVulnType.locale" 
-                                label="Language" 
-                                :options="languages" 
-                                option-value="locale"
-                                option-label="language"
-                                emit-value
-                                map-options 
-                                options-sanitize
-                                />
-                            </q-item-section>
-                        </q-item>
-                        <q-item>
-                            <q-item-section>
-                                <q-input
-                                label="Name"
-                                v-model="newVulnType.name"
-                                clearable
-                                :error="!!errors.vulnType"
-                                :error-message="errors.vulnType"
-                                @keyup.enter="createVulnerabilityType"
-                                />
-                            </q-item-section>
-                            <q-item-section side>
-                                <q-btn color="secondary" unelevated label="+" size="md" @click="createVulnerabilityType" />
-                            </q-item-section>
-                        </q-item>
-                    </div>
-
-                    <div v-if="!editVulnType" class="col-md-6">
-                        <q-card flat bordered v-if="vulnTypes.length > 0">
-                            <q-toolbar>
-                                <div class="text-grey-8">List of Vulnerability Types</div>
-                                <q-space />
-                                <q-btn v-if="UserService.isAllowed('vulnerability-types:update')" flat color="primary" icon="fa fa-edit" @click="editVulnType = true; editVulnTypes = $_.cloneDeep(vulnTypes)">
-                                    <q-tooltip anchor="bottom middle" self="center left" :delay="500" content-class="text-bold">Edit</q-tooltip> 
-                                </q-btn>
-                           </q-toolbar>
-                           <q-separator />
-                            <q-item v-for="vulnType of vulnTypes" :key="vulnType.name" v-if="vulnType.locale === newVulnType.locale">
-                                <q-item-section>
-                                    <q-input
-                                    label="Name"
-                                    v-model="vulnType.name"
-                                    readonly
-                                    />
-                                </q-item-section>
-                            </q-item>
-                        </q-card>
-                    </div>
-                    <div v-else class="col-md-6">
-                        <q-card flat bordered>
-                            <q-toolbar>
-                                <div class="text-grey-8">Edit Vulnerability Types</div>
-                           </q-toolbar>
-                           <q-separator />
-                           <q-card-section>
-                                <draggable v-model="editVulnTypes" handle=".handle" ghost-class="drag-ghost">
-                                    <q-item v-for="(vulnType,index) of editVulnTypes" :key="index" v-if="vulnType.locale === newVulnType.locale">
-                                        <q-item-section avatar>
-                                            <q-icon name="mdi-arrow-split-horizontal" class="cursor-pointer handle" color="grey" />
-                                        </q-item-section>
->>>>>>> 5474f2d5
-                                        <q-item-section>
-                                            <q-input label="Name" v-model="newVulnCat.name" clearable :error="!!errors.vulnCat"
-                                                :error-message="errors.vulnCat" @keyup.enter="createVulnerabilityCategory" />
-                                        </q-item-section>
-                                        <q-item-section side>
-                                            <q-btn color="secondary" unelevated label="+" size="md" @click="createVulnerabilityCategory" />
-                                        </q-item-section>
-                                    </q-item>
-                                </div>
-                        
-                                <div v-if="!editCategory" class="col-md-6">
-                                    <q-card flat bordered v-if="vulnCategories.length > 0">
-                                        <q-toolbar>
-                                            <div class="text-grey-8">List of Categories</div>
-                                            <q-space />
-                                            <q-btn flat color="primary" icon="fa fa-edit"
-                                                @click="editCategory = true; editCategories = $_.cloneDeep(vulnCategories)">
-                                                <q-tooltip anchor="bottom middle" self="center left" :delay="500" content-class="text-bold">Edit
-                                                </q-tooltip>
-                                            </q-btn>
-                                        </q-toolbar>
-                                        <q-separator />
-                                        <q-item v-for="vulnCat of vulnCategories" :key="vulnCat.name">
-                                            <q-item-section>
-                                                <q-input label="Name" v-model="vulnCat.name" readonly />
-                                            </q-item-section>
-                                        </q-item>
-                                    </q-card>
-                                </div>
-                                <div v-else class="col-md-6">
-                                    <q-card flat bordered>
-                                        <q-toolbar>
-                                            <div class="text-grey-8">Edit Categories</div>
-                                        </q-toolbar>
-                                        <q-separator />
-                                        <q-card-section>
-                                            <draggable v-model="editCategories" handle=".handle" ghost-class="drag-ghost">
-                                                <q-item v-for="(vulnCat,index) of editCategories" :key="index">
-                                                    <q-item-section avatar>
-                                                        <q-icon name="mdi-arrow-split-horizontal" class="cursor-pointer handle" color="grey" />
-                                                    </q-item-section>
-                                                    <q-item-section>
-                                                        <q-input label="Name" v-model="vulnCat.name" />
-                                                    </q-item-section>
-                                                    <q-item-section side>
-                                                        <q-btn color="red" unelevated label="x" size="md" @click="removeCategory(vulnCat)" />
-                                                    </q-item-section>
-                                                </q-item>
-                                            </draggable>
-                                        </q-card-section>
-                                        <q-card-actions align="right" class="q-mr-lg">
-                                            <q-btn color="primary" outline @click="editCategory = false">Cancel</q-btn>
-                                            <q-btn color="secondary" unelevated @click="updateVulnCategories">Save</q-btn>
-                                        </q-card-actions>
-                                    </q-card>
-                                </div>
-                            </q-card-section>
-                        </q-card>
-<<<<<<< HEAD
-                    </q-tab-panel>
-
-                    <!-- CUSTOM FIELDS -->
-                    <q-tab-panel name="custom-fields">
-                        <q-card>
-                            <q-card-section class="q-py-xs bg-blue-grey-5 text-white">
-                                <div class="text-h6">Custom Fields</div>
-                            </q-card-section>
-=======
-                    </div>
-                </q-card-section>
-                <q-card-section v-else>
-                    <p>Please create at least one Language</p>
-                </q-card-section>
-            </q-card>
-        </div>
-
-        <!-- VULNERABILITY CATEGORIES -->
-        <div class="col-md-10 offset-md-1 q-mt-md">
-            <q-card>
-                <q-card-section class="q-py-xs bg-blue-grey-5 text-white">
-                    <div class="text-h6">Vulnerability categories</div>
-                </q-card-section>
-                <q-separator />
-                <q-card-section>
-                    <div class="text-grey-8">Create Vulnerability categories used in Vulnerabilities and Findings</div>
-                </q-card-section>
-                <q-card-section class="row">
-                    <div class="col-md-6" v-if="UserService.isAllowed('vulnerability-categories:create')">
-                        <q-item>
-                            <q-item-section>
-                                <q-input
-                                label="Name"
-                                v-model="newVulnCat.name"
-                                clearable
-                                :error="!!errors.vulnCat"
-                                :error-message="errors.vulnCat"
-                                @keyup.enter="createVulnerabilityCategory"
-                                />
-                            </q-item-section>
-                            <q-item-section side>
-                                <q-btn color="secondary" unelevated label="+" size="md" @click="createVulnerabilityCategory" />
-                            </q-item-section>
-                        </q-item>
-                    </div>
-
-                    <div v-if="!editCategory" class="col-md-6">
-                        <q-card flat bordered v-if="vulnCategories.length > 0">
-                            <q-toolbar>
-                                <div class="text-grey-8">List of Categories</div>
-                                <q-space />
-                                <q-btn v-if="UserService.isAllowed('vulnerability-categories:update')" flat color="primary" icon="fa fa-edit" @click="editCategory = true; editCategories = $_.cloneDeep(vulnCategories)">
-                                    <q-tooltip anchor="bottom middle" self="center left" :delay="500" content-class="text-bold">Edit</q-tooltip> 
-                                </q-btn>
-                            </q-toolbar>
->>>>>>> 5474f2d5
-                            <q-separator />
-                            <q-card-section>
-                                <div class="text-grey-8">Create Custom Fields for Vulnerabilities and Findings</div>
-                            </q-card-section>
-                            <q-card-section >
-                                <div>
-                                    <q-item>
-                                        <q-item-section>
-                                            <q-select label="Type" v-model="newCustomField.fieldType" :options="['input', 'text']"
-                                                :error="!!errors.fieldType" :error-message="errors.fieldType" options-sanitize />
-                                        </q-item-section>
-                                        <q-item-section>
-                                            <q-input label="Label" v-model="newCustomField.label" clearable :error="!!errors.fieldLabel"
-                                                :error-message="errors.fieldLabel" @keyup.enter="createCustomField" />
-                                        </q-item-section>
-                                        <q-item-section side>
-                                            <q-btn color="secondary" unelevated label="+" size="md" @click="createCustomField" />
-                                        </q-item-section>
-                                    </q-item>
-<<<<<<< HEAD
-                                </div>
-                        
-                                <div v-if="!editCustomField">
-                                    <q-card flat bordered v-if="customFields.length > 0">
-                                        <q-toolbar>
-                                            <div class="text-grey-8">
-                                                <span>List of Custom Fields</span><br>
-                                                <i>Display in Vulnerability implies display in Finding</i>
-                                            </div>
-                        
-                                            <q-space />
-                                            <q-btn flat color="primary" icon="fa fa-edit"
-                                                @click="editCustomField = true; editCustomFields = $_.cloneDeep(customFields)">
-                                                <q-tooltip anchor="bottom middle" self="center left" :delay="500" content-class="text-bold">Edit
-                                                </q-tooltip>
-                                            </q-btn>
-                                        </q-toolbar>
-                                        <q-separator />
-                                        <q-card-section>
-                                            <q-item v-for="customField of customFields" :key="customField.label">
-=======
-                                </draggable>
-                            </q-card-section>
-                            <q-card-actions align="right" class="q-mr-lg">
-                                <q-btn color="primary" outline @click="editCategory = false">Cancel</q-btn>
-                                <q-btn color="secondary" unelevated @click="updateVulnCategories">Save</q-btn>
-                            </q-card-actions>
-                        </q-card>
-                    </div>
-                </q-card-section>
-            </q-card>
-        </div>
-
-        <!-- CUSTOM FIELDS -->
-        <div class="col-md-10 offset-md-1 q-mt-md">
-            <q-card>
-                <q-card-section class="q-py-xs bg-blue-grey-5 text-white">
-                    <div class="text-h6">Custom Fields</div>
-                </q-card-section>
-                <q-separator />
-                <q-card-section>
-                    <div class="text-grey-8">Create Custom Fields for Vulnerabilities and Findings</div>
-                </q-card-section>
-                <q-card-section class="row">
-                    <div class="col-md-6" v-if="UserService.isAllowed('custom-fields:create')">
-                        <q-item>
-                            <q-item-section>
-                                <q-select
-                                label="Type"
-                                v-model="newCustomField.fieldType"
-                                :options="['input', 'text']"
-                                :error="!!errors.fieldType"
-                                :error-message="errors.fieldType"
-                                options-sanitize
-                                />
-                            </q-item-section>
-                            <q-item-section>
-                                <q-input
-                                label="Label"
-                                v-model="newCustomField.label"
-                                clearable
-                                :error="!!errors.fieldLabel"
-                                :error-message="errors.fieldLabel"
-                                @keyup.enter="createCustomField"
-                                />
-                            </q-item-section>
-                            <q-item-section side>
-                                <q-btn color="secondary" unelevated label="+" size="md" @click="createCustomField" />
-                            </q-item-section>
-                        </q-item>
-                    </div>
-
-                    <div v-if="!editCustomField" class="col-md-6">
-                        <q-card flat bordered v-if="customFields.length > 0">
-                            <q-toolbar>
-                                <div class="text-grey-8">
-                                    <span>List of Custom Fields</span>
-                                </div>
-                                
-                                <q-space />
-                                <q-btn v-if="UserService.isAllowed('custom-fields:update')" flat color="primary" icon="fa fa-edit" @click="editCustomField = true; editCustomFields = $_.cloneDeep(customFields)">
-                                    <q-tooltip anchor="bottom middle" self="center left" :delay="500" content-class="text-bold">Edit</q-tooltip> 
-                                </q-btn>
-                            </q-toolbar>
-                            <q-separator />
-                            <q-card-section>
-                                <q-item v-for="customField of customFields" :key="customField.label">
-                                    <q-item-section>
-                                        <q-list bordered>
-                                            <q-item>
-                                                <q-item-section>
-                                                    <q-input
-                                                    label="Type"
-                                                    v-model="customField.fieldType"
-                                                    readonly
-                                                    />
-                                                </q-item-section>
->>>>>>> 5474f2d5
+                                    </q-card-section>
+                                </q-card>
+                            </div>
+                            <div v-else class="col-md-6">
+                                <q-card flat bordered>
+                                    <q-toolbar>
+                                        <div class="text-grey-8">
+                                            <span>Edit Custom Fields</span><br />
+                                            <i>Display in Vulnerability implies display in Finding</i>
+                                        </div>
+                                </q-toolbar>
+                                <q-separator />
+                                <q-card-section>
+                                        <draggable v-model="editCustomFields" handle=".handle" ghost-class="drag-ghost">
+                                            <q-item v-for="(customField,index) of editCustomFields" :key="index">
+                                                <q-item-section avatar>
+                                                    <q-icon name="mdi-arrow-split-horizontal" class="cursor-pointer handle" color="grey" />
+                                                </q-item-section>
                                                 <q-item-section>
                                                     <q-list bordered>
                                                         <q-item>
                                                             <q-item-section>
-                                                                <q-input label="Type" v-model="customField.fieldType" readonly />
+                                                                <q-input
+                                                                label="Type"
+                                                                v-model="customField.fieldType"
+                                                                readonly
+                                                                />
                                                             </q-item-section>
                                                             <q-item-section>
-                                                                <q-input label="Label" v-model="customField.label" readonly />
+                                                                <q-input
+                                                                label="Label"
+                                                                v-model="customField.label"
+                                                                />
                                                             </q-item-section>
                                                         </q-item>
                                                         <q-item>
                                                             <q-item-section>
                                                                 <div>
-                                                                    <q-checkbox v-model="customField.displayVuln" left-label
-                                                                        label="Display in Vulnerability" disable />
-                                                                    <q-checkbox v-model="customField.displayFinding" left-label
-                                                                        label="Display in Finding" disable />
+                                                                    <q-checkbox v-model="customField.displayVuln" left-label label="Vulnerability" @input="checkDisplay(customField)" />
+                                                                    <q-checkbox v-model="customField.displayFinding" left-label label="Finding" @input="checkDisplay(customField)" />
                                                                 </div>
                                                             </q-item-section>
                                                             <q-item-section>
-                                                                <q-select v-model="customField.displayCategory" multiple
-                                                                    :options="vulnCategories" option-value="name" option-label="name"
-                                                                    options-sanitize emit-value map-options use-chips stack-label
-                                                                    label="Display for Categories" readonly>
+                                                                <q-select
+                                                                v-model="customField.displayCategory"
+                                                                multiple
+                                                                :options="vulnCategories"
+                                                                option-value="name"
+                                                                option-label="name"
+                                                                options-sanitize
+                                                                emit-value
+                                                                map-options
+                                                                use-chips
+                                                                stack-label
+                                                                label="Categories"
+                                                                >
                                                                     <template v-slot:selected-item="scope">
-                                                                        <q-chip readonly dense @remove="scope.removeAtIndex(scope.index)"
-                                                                            :tabindex="scope.tabindex"
-                                                                            :color="(scope.opt.name)? 'blue-grey-5': 'blue-grey-3'"
-                                                                            text-color="white">
+                                                                        <q-chip
+                                                                        removable
+                                                                        dense
+                                                                        @remove="scope.removeAtIndex(scope.index)"
+                                                                        :tabindex="scope.tabindex"
+                                                                        :color="(scope.opt.name)? 'blue-grey-5': 'blue-grey-3'"
+                                                                        text-color="white"
+                                                                        >
                                                                             <span v-if="scope.opt.name">
                                                                                 {{scope.opt.name}}
                                                                             </span>
@@ -777,440 +615,239 @@
                                                                             </span>
                                                                         </q-chip>
                                                                     </template>
+
+                                                                    <template v-slot:option="{ itemProps, itemEvents, opt, selected, toggleOption }">
+                                                                        <q-item
+                                                                        v-bind="itemProps"
+                                                                        v-on="itemEvents"
+                                                                        >
+                                                                        <q-item-section>
+                                                                            <q-item-label v-html="opt.name"></q-item-label>
+                                                                        </q-item-section>
+                                                                        <q-item-section side>
+                                                                            <q-checkbox :value="selected" @input="toggleOption(opt)" />
+                                                                        </q-item-section>
+                                                                        </q-item>
+                                                                    </template>
                                                                 </q-select>
                                                             </q-item-section>
                                                         </q-item>
                                                     </q-list>
                                                 </q-item-section>
+                                                <q-item-section side>
+                                                    <q-btn color="red" unelevated label="x" size="md" @click="deleteCustomField(customField)" />
+                                                </q-item-section>
                                             </q-item>
-<<<<<<< HEAD
-                                        </q-card-section>
-                                    </q-card>
-                                </div>
-                                <div v-else class="col-md-6">
-                                    <q-card flat bordered>
-                                        <q-toolbar>
-                                            <div class="text-grey-8">Edit Custom Fields</div>
-                                        </q-toolbar>
-                                        <q-separator />
-                                        <q-card-section>
-                                            <draggable v-model="editCustomFields" handle=".handle" ghost-class="drag-ghost">
-                                                <q-item v-for="(customField,index) of editCustomFields" :key="index">
+                                        </draggable>
+                                    </q-card-section>
+                                    <q-card-actions align="right" class="q-mr-lg">
+                                        <q-btn color="primary" outline @click="editCustomField = false; newCustomField = {}">Cancel</q-btn>
+                                        <q-btn color="secondary" unelevated @click="updateCustomFields">Save</q-btn>
+                                    </q-card-actions>
+                                </q-card>
+                            </div>
+                        </q-card-section>
+                    </q-card>
+                </div>
+            </q-tab-panel>
+        </q-tab-panels>
+
+        <!-- SECTIONS -->
+        <q-tab-panels v-model="selectedTab" class="bg-transparent col-md-8 offset-md-2">
+            <q-tab-panel name="custom-sections">
+                <div class="col-md-10 offset-md-1 q-my-md">
+                    <q-card>
+                        <q-card-section class="q-py-xs bg-blue-grey-5 text-white">
+                            <div class="text-h6">Custom Sections</div>
+                        </q-card-section>
+                        <q-separator />
+                        <q-card-section>
+                            <div class="text-grey-8">Create Custom Sections used in Audits</div>
+                        </q-card-section>
+                        <q-card-section v-if="languages.length > 0" class="row">
+                            <div class="col-md-6" v-if="UserService.isAllowed('sections:create')">
+                                <q-item class="row">
+                                    <q-item-section class="col-md-2">
+                                        <q-select 
+                                        v-model="newSection.locale" 
+                                        label="Language" 
+                                        :options="languages" 
+                                        option-value="locale"
+                                        option-label="language"
+                                        emit-value
+                                        map-options 
+                                        options-sanitize
+                                        />
+                                    </q-item-section>
+                                </q-item>
+                                <q-item>
+                                    <q-item-section>
+                                        <q-input
+                                        label="Name"
+                                        v-model="newSection.name"
+                                        clearable
+                                        :error="!!errors.sectionName"
+                                        :error-message="errors.sectionName"
+                                        hide-bottom-space
+                                        @keyup.enter="createSection"
+                                        />
+                                    </q-item-section>
+                                    <q-item-section>
+                                        <q-input
+                                        label="Field (For Template)"
+                                        v-model="newSection.field"
+                                        clearable
+                                        :error="!!errors.sectionField"
+                                        :error-message="errors.sectionField"
+                                        hide-bottom-space
+                                        @keyup.enter="createSection"
+                                        />
+                                    </q-item-section>
+                                    <q-item-section>
+                                        <q-input
+                                        label="Icon (Material/Font Awesome)"
+                                        v-model="newSection.icon"
+                                        @keyup.enter="createSection"
+                                        >
+                                            <template v-slot:append>
+                                                <q-avatar>
+                                                    <q-icon size='sm' :name="newSection.icon" />
+                                                </q-avatar>
+                                            </template>
+                                        </q-input>
+                                    </q-item-section>
+                                    <q-item-section side>
+                                        <q-btn color="secondary" unelevated label="+" size="md" @click="createSection" />
+                                    </q-item-section>
+                                </q-item>
+                                <q-item>
+                                    <q-field class="col-md-12" borderless label="Default Text" stack-label>
+                                        <template v-slot="control">
+                                            <basic-editor ref="basiceditor_newsection" noSync v-model="newSection.text" />
+                                        </template>
+                                    </q-field>
+                                </q-item>
+                            </div>
+
+                            <div v-if="!editSection" class="col-md-6">
+                                <q-card flat bordered v-if="sections.length > 0">
+                                    <q-toolbar>
+                                        <div class="text-grey-8">List of Sections</div>
+                                        <q-space />
+                                        <q-btn v-if="UserService.isAllowed('sections:update')" flat color="primary" icon="fa fa-edit" @click="editSection = true; editSections = $_.cloneDeep(sections)">
+                                            <q-tooltip anchor="bottom middle" self="center left" :delay="500" content-class="text-bold">Edit</q-tooltip> 
+                                        </q-btn>
+                                    </q-toolbar>
+                                    <q-separator />
+                                    <div v-for="(section, idx) of sections" :key="idx" v-if="section.locale === newSection.locale">
+                                        <q-item>
+                                            <q-item-section>
+                                                <q-input
+                                                label="Name"
+                                                v-model="section.name"
+                                                readonly
+                                                />
+                                            </q-item-section>
+                                            <q-item-section>
+                                                <q-input
+                                                label="Field"
+                                                v-model="section.field"
+                                                readonly
+                                                />
+                                            </q-item-section>
+                                            <q-item-section>
+                                                <q-input
+                                                label="Icon (Material/Font Awesome)"
+                                                stack-label
+                                                v-model="section.icon"
+                                                readonly
+                                                >
+                                                    <template v-slot:append>
+                                                        <q-avatar>
+                                                            <q-icon size='sm' :name="section.icon" />
+                                                        </q-avatar>
+                                                    </template>
+                                                </q-input>
+                                            </q-item-section>
+                                        </q-item>
+                                        <q-item>
+                                            <q-field class="col-md-12" borderless label="Default Text" stack-label>
+                                                <template v-slot="control">
+                                                    <basic-editor v-model="section.text" :editable="false" />
+                                                </template>
+                                            </q-field>
+                                        </q-item>
+                                        <q-separator size="2px" color="blue-grey-5" v-if="idx !== sections.length-1" />
+                                    </div>
+                                </q-card>
+                            </div>
+                            <div v-else class="col-md-6">
+                                <q-card flat bordered>
+                                    <q-toolbar>
+                                        <div class="text-grey-8">Edit Sections</div>
+                                    </q-toolbar>
+                                    <q-separator />
+                                    <q-card-section>
+                                        <draggable v-model="editSections" handle=".handle" ghost-class="drag-ghost" direction="horizontal">
+                                            <div v-for="(section, idx) of editSections" :key="idx" v-if="section.locale === newSection.locale">
+                                                <q-item>
                                                     <q-item-section avatar>
                                                         <q-icon name="mdi-arrow-split-horizontal" class="cursor-pointer handle" color="grey" />
-=======
-                                        </q-list>
-                                    </q-item-section>
-                                </q-item>
-                            </q-card-section>
-                        </q-card>
-                    </div>
-                    <div v-else class="col-md-6">
-                        <q-card flat bordered>
-                            <q-toolbar>
-                                <div class="text-grey-8">
-                                    <span>Edit Custom Fields</span><br />
-                                    <i>Display in Vulnerability implies display in Finding</i>
-                                </div>
-                           </q-toolbar>
-                           <q-separator />
-                           <q-card-section>
-                                <draggable v-model="editCustomFields" handle=".handle" ghost-class="drag-ghost">
-                                    <q-item v-for="(customField,index) of editCustomFields" :key="index">
-                                        <q-item-section avatar>
-                                            <q-icon name="mdi-arrow-split-horizontal" class="cursor-pointer handle" color="grey" />
-                                        </q-item-section>
-                                        <q-item-section>
-                                            <q-list bordered>
-                                                <q-item>
+                                                    </q-item-section>
                                                     <q-item-section>
                                                         <q-input
-                                                        label="Type"
-                                                        v-model="customField.fieldType"
-                                                        readonly
+                                                        label="Name"
+                                                        v-model="section.name"
                                                         />
                                                     </q-item-section>
                                                     <q-item-section>
                                                         <q-input
-                                                        label="Label"
-                                                        v-model="customField.label"
+                                                        label="Field"
+                                                        v-model="section.field"
                                                         />
+                                                    </q-item-section>
+                                                    <q-item-section>
+                                                        <q-input
+                                                        label="Icon (Material/Font Awesome)"
+                                                        stack-label
+                                                        v-model="section.icon"
+                                                        >
+                                                            <template v-slot:append>
+                                                                <q-avatar>
+                                                                    <q-icon size='sm' :name="section.icon" />
+                                                                </q-avatar>
+                                                            </template>
+                                                        </q-input>
+                                                    </q-item-section>
+                                                    <q-item-section side >
+                                                        <q-btn color="red" unelevated label="x" size="md" class="q-mt-md" @click="removeSection(idx)"/>
                                                     </q-item-section>
                                                 </q-item>
                                                 <q-item>
-                                                    <q-item-section>
-                                                        <div>
-                                                            <q-checkbox v-model="customField.displayVuln" left-label label="Vulnerability" @input="checkDisplay(customField)" />
-                                                            <q-checkbox v-model="customField.displayFinding" left-label label="Finding" @input="checkDisplay(customField)" />
-                                                        </div>
->>>>>>> 5474f2d5
-                                                    </q-item-section>
-                                                    <q-item-section>
-                                                        <q-list bordered>
-                                                            <q-item>
-                                                                <q-item-section>
-                                                                    <q-input label="Type" v-model="customField.fieldType" readonly />
-                                                                </q-item-section>
-                                                                <q-item-section>
-                                                                    <q-input label="Label" v-model="customField.label" />
-                                                                </q-item-section>
-                                                            </q-item>
-                                                            <q-item>
-                                                                <q-item-section>
-                                                                    <div>
-                                                                        <q-checkbox v-model="customField.displayVuln" left-label
-                                                                            label="Vulnerability" />
-                                                                        <q-checkbox v-model="customField.displayFinding" left-label
-                                                                            label="Finding" />
-                                                                    </div>
-                                                                </q-item-section>
-                                                                <q-item-section>
-                                                                    <q-select v-model="customField.displayCategory" multiple
-                                                                        :options="vulnCategories" option-value="name" option-label="name"
-                                                                        options-sanitize emit-value map-options use-chips stack-label
-                                                                        label="Categories">
-                                                                        <template v-slot:selected-item="scope">
-                                                                            <q-chip removable dense @remove="scope.removeAtIndex(scope.index)"
-                                                                                :tabindex="scope.tabindex"
-                                                                                :color="(scope.opt.name)? 'blue-grey-5': 'blue-grey-3'"
-                                                                                text-color="white">
-                                                                                <span v-if="scope.opt.name">
-                                                                                    {{scope.opt.name}}
-                                                                                </span>
-                                                                                <span v-else>
-                                                                                    {{scope.opt}} (<i>deleted</i>)
-                                                                                </span>
-                                                                            </q-chip>
-                                                                        </template>
-                        
-                                                                        <template
-                                                                            v-slot:option="{ itemProps, itemEvents, opt, selected, toggleOption }">
-                                                                            <q-item v-bind="itemProps" v-on="itemEvents">
-                                                                                <q-item-section>
-                                                                                    <q-item-label v-html="opt.name"></q-item-label>
-                                                                                </q-item-section>
-                                                                                <q-item-section side>
-                                                                                    <q-checkbox :value="selected" @input="toggleOption(opt)" />
-                                                                                </q-item-section>
-                                                                            </q-item>
-                                                                        </template>
-                                                                    </q-select>
-                                                                </q-item-section>
-                                                            </q-item>
-                                                        </q-list>
-                                                    </q-item-section>
-                                                    <q-item-section side>
-                                                        <q-btn color="red" unelevated label="x" size="md"
-                                                            @click="deleteCustomField(customField)" />
-                                                    </q-item-section>
+                                                    <q-field class="col-md-12" borderless label="Default Text" stack-label>
+                                                        <template v-slot="control">
+                                                            <basic-editor ref="basiceditor_updatesection" noSync v-model="section.text" disableDrop />
+                                                        </template>
+                                                    </q-field>
                                                 </q-item>
-                                            </draggable>
-                                        </q-card-section>
-                                        <q-card-actions align="right" class="q-mr-lg">
-                                            <q-btn color="primary" outline @click="editCustomField = false; newCustomField = {}">Cancel</q-btn>
-                                            <q-btn color="secondary" unelevated @click="updateCustomFields">Save</q-btn>
-                                        </q-card-actions>
-                                    </q-card>
-                                </div>
-                            </q-card-section>
-                        </q-card>
-<<<<<<< HEAD
-                    </q-tab-panel>
-
-                    <!-- SECTIONS -->
-                    <q-tab-panel name="custom-sections">
-                        <q-card>
-                            <q-card-section class="q-py-xs bg-blue-grey-5 text-white">
-                                <div class="text-h6">Custom Sections</div>
-                            </q-card-section>
-=======
-                    </div>
-                </q-card-section>
-            </q-card>
-        </div>
-
-        <!-- SECTIONS -->
-        <div class="col-md-10 offset-md-1 q-my-md">
-            <q-card>
-                <q-card-section class="q-py-xs bg-blue-grey-5 text-white">
-                    <div class="text-h6">Custom Sections</div>
-                </q-card-section>
-                <q-separator />
-                <q-card-section>
-                    <div class="text-grey-8">Create Custom Sections used in Audits</div>
-                </q-card-section>
-                <q-card-section v-if="languages.length > 0" class="row">
-                    <div class="col-md-6" v-if="UserService.isAllowed('sections:create')">
-                        <q-item class="row">
-                            <q-item-section class="col-md-2">
-                                <q-select 
-                                v-model="newSection.locale" 
-                                label="Language" 
-                                :options="languages" 
-                                option-value="locale"
-                                option-label="language"
-                                emit-value
-                                map-options 
-                                options-sanitize
-                                />
-                            </q-item-section>
-                        </q-item>
-                        <q-item>
-                            <q-item-section>
-                                <q-input
-                                label="Name"
-                                v-model="newSection.name"
-                                clearable
-                                :error="!!errors.sectionName"
-                                :error-message="errors.sectionName"
-                                hide-bottom-space
-                                @keyup.enter="createSection"
-                                />
-                            </q-item-section>
-                            <q-item-section>
-                                <q-input
-                                label="Field (For Template)"
-                                v-model="newSection.field"
-                                clearable
-                                :error="!!errors.sectionField"
-                                :error-message="errors.sectionField"
-                                hide-bottom-space
-                                @keyup.enter="createSection"
-                                />
-                            </q-item-section>
-                            <q-item-section>
-                                <q-input
-                                label="Icon (Material/Font Awesome)"
-                                v-model="newSection.icon"
-                                @keyup.enter="createSection"
-                                >
-                                    <template v-slot:append>
-                                        <q-avatar>
-                                            <q-icon size='sm' :name="newSection.icon" />
-                                        </q-avatar>
-                                    </template>
-                                </q-input>
-                            </q-item-section>
-                            <q-item-section side>
-                                <q-btn color="secondary" unelevated label="+" size="md" @click="createSection" />
-                            </q-item-section>
-                        </q-item>
-                        <q-item>
-                            <q-field class="col-md-12" borderless label="Default Text" stack-label>
-                                <template v-slot="control">
-                                    <basic-editor ref="basiceditor_newsection" noSync v-model="newSection.text" />
-                                </template>
-                            </q-field>
-                        </q-item>
-                    </div>
-
-                    <div v-if="!editSection" class="col-md-6">
-                        <q-card flat bordered v-if="sections.length > 0">
-                            <q-toolbar>
-                                <div class="text-grey-8">List of Sections</div>
-                                <q-space />
-                                <q-btn v-if="UserService.isAllowed('sections:update')" flat color="primary" icon="fa fa-edit" @click="editSection = true; editSections = $_.cloneDeep(sections)">
-                                    <q-tooltip anchor="bottom middle" self="center left" :delay="500" content-class="text-bold">Edit</q-tooltip> 
-                                </q-btn>
-                            </q-toolbar>
-                            <q-separator />
-                            <div v-for="(section, idx) of sections" :key="idx" v-if="section.locale === newSection.locale">
-                                <q-item>
-                                    <q-item-section>
-                                        <q-input
-                                        label="Name"
-                                        v-model="section.name"
-                                        readonly
-                                        />
-                                    </q-item-section>
-                                    <q-item-section>
-                                        <q-input
-                                        label="Field"
-                                        v-model="section.field"
-                                        readonly
-                                        />
-                                    </q-item-section>
-                                    <q-item-section>
-                                        <q-input
-                                        label="Icon (Material/Font Awesome)"
-                                        stack-label
-                                        v-model="section.icon"
-                                        readonly
-                                        >
-                                            <template v-slot:append>
-                                                <q-avatar>
-                                                    <q-icon size='sm' :name="section.icon" />
-                                                </q-avatar>
-                                            </template>
-                                        </q-input>
-                                    </q-item-section>
-                                </q-item>
-                                <q-item>
-                                    <q-field class="col-md-12" borderless label="Default Text" stack-label>
-                                        <template v-slot="control">
-                                            <basic-editor v-model="section.text" :editable="false" />
-                                        </template>
-                                    </q-field>
-                                </q-item>
-                                <q-separator size="2px" color="blue-grey-5" v-if="idx !== sections.length-1" />
-                            </div>
-                        </q-card>
-                    </div>
-                    <div v-else class="col-md-6">
-                        <q-card flat bordered>
-                            <q-toolbar>
-                                <div class="text-grey-8">Edit Sections</div>
-                            </q-toolbar>
->>>>>>> 5474f2d5
-                            <q-separator />
-                            <q-card-section>
-                                <div class="text-grey-8">Create Custom Sections used in Audits</div>
-                            </q-card-section>
-                            <q-card-section v-if="languages.length > 0" class="row">
-                                <div class="col-md-6">
-                                    <q-item class="row">
-                                        <q-item-section class="col-md-2">
-                                            <q-select v-model="newSection.locale" label="Language" :options="languages" option-value="locale"
-                                                option-label="language" emit-value map-options options-sanitize />
-                                        </q-item-section>
-                                    </q-item>
-                                    <q-item>
-                                        <q-item-section>
-                                            <q-input label="Name" v-model="newSection.name" clearable :error="!!errors.sectionName"
-                                                :error-message="errors.sectionName" hide-bottom-space @keyup.enter="createSection" />
-                                        </q-item-section>
-                                        <q-item-section>
-                                            <q-input label="Field (For Template)" v-model="newSection.field" clearable
-                                                :error="!!errors.sectionField" :error-message="errors.sectionField" hide-bottom-space
-                                                @keyup.enter="createSection" />
-                                        </q-item-section>
-                                        <q-item-section>
-                                            <q-input label="Icon (Material/Font Awesome)" v-model="newSection.icon"
-                                                @keyup.enter="createSection">
-                                                <template v-slot:append>
-                                                    <q-avatar>
-                                                        <q-icon size='sm' :name="newSection.icon" />
-                                                    </q-avatar>
-                                                </template>
-                                            </q-input>
-                                        </q-item-section>
-                                        <q-item-section side>
-                                            <q-btn color="secondary" unelevated label="+" size="md" @click="createSection" />
-                                        </q-item-section>
-                                    </q-item>
-                                    <q-item>
-                                        <q-field class="col-md-12" borderless label="Default Text" stack-label>
-                                            <template v-slot="control">
-                                                <basic-editor ref="basiceditor_newsection" noSync v-model="newSection.text" />
-                                            </template>
-                                        </q-field>
-                                    </q-item>
-                                </div>
-                        
-                                <div v-if="!editSection" class="col-md-6">
-                                    <q-card flat bordered v-if="sections.length > 0">
-                                        <q-toolbar>
-                                            <div class="text-grey-8">List of Sections</div>
-                                            <q-space />
-                                            <q-btn flat color="primary" icon="fa fa-edit"
-                                                @click="editSection = true; editSections = $_.cloneDeep(sections)">
-                                                <q-tooltip anchor="bottom middle" self="center left" :delay="500" content-class="text-bold">Edit
-                                                </q-tooltip>
-                                            </q-btn>
-                                        </q-toolbar>
-                                        <q-separator />
-                                        <div v-for="(section, idx) of sections" :key="idx" v-if="section.locale === newSection.locale">
-                                            <q-item>
-                                                <q-item-section>
-                                                    <q-input label="Name" v-model="section.name" readonly />
-                                                </q-item-section>
-                                                <q-item-section>
-                                                    <q-input label="Field" v-model="section.field" readonly />
-                                                </q-item-section>
-                                                <q-item-section>
-                                                    <q-input label="Icon (Material/Font Awesome)" stack-label v-model="section.icon" readonly>
-                                                        <template v-slot:append>
-                                                            <q-avatar>
-                                                                <q-icon size='sm' :name="section.icon" />
-                                                            </q-avatar>
-                                                        </template>
-                                                    </q-input>
-                                                </q-item-section>
-                                            </q-item>
-                                            <q-item>
-                                                <q-field class="col-md-12" borderless label="Default Text" stack-label>
-                                                    <template v-slot="control">
-                                                        <basic-editor v-model="section.text" :editable="false" />
-                                                    </template>
-                                                </q-field>
-                                            </q-item>
-                                            <q-separator size="2px" color="blue-grey-5" v-if="idx !== sections.length-1" />
-                                        </div>
-                                    </q-card>
-                                </div>
-                                <div v-else class="col-md-6">
-                                    <q-card flat bordered>
-                                        <q-toolbar>
-                                            <div class="text-grey-8">Edit Sections</div>
-                                        </q-toolbar>
-                                        <q-separator />
-                                        <q-card-section>
-                                            <draggable v-model="editSections" handle=".handle" ghost-class="drag-ghost" direction="horizontal">
-                                                <div v-for="(section, idx) of editSections" :key="idx"
-                                                    v-if="section.locale === newSection.locale">
-                                                    <q-item>
-                                                        <q-item-section avatar>
-                                                            <q-icon name="mdi-arrow-split-horizontal" class="cursor-pointer handle"
-                                                                color="grey" />
-                                                        </q-item-section>
-                                                        <q-item-section>
-                                                            <q-input label="Name" v-model="section.name" />
-                                                        </q-item-section>
-                                                        <q-item-section>
-                                                            <q-input label="Field" v-model="section.field" />
-                                                        </q-item-section>
-                                                        <q-item-section>
-                                                            <q-input label="Icon (Material/Font Awesome)" stack-label v-model="section.icon">
-                                                                <template v-slot:append>
-                                                                    <q-avatar>
-                                                                        <q-icon size='sm' :name="section.icon" />
-                                                                    </q-avatar>
-                                                                </template>
-                                                            </q-input>
-                                                        </q-item-section>
-                                                        <q-item-section side>
-                                                            <q-btn color="red" unelevated label="x" size="md" class="q-mt-md"
-                                                                @click="removeSection(idx)" />
-                                                        </q-item-section>
-                                                    </q-item>
-                                                    <q-item>
-                                                        <q-field class="col-md-12" borderless label="Default Text" stack-label>
-                                                            <template v-slot="control">
-                                                                <basic-editor ref="basiceditor_updatesection" noSync v-model="section.text"
-                                                                    disableDrop />
-                                                            </template>
-                                                        </q-field>
-                                                    </q-item>
-                                                    <q-separator size="2px" color="blue-grey-5" v-if="idx !== editSections.length-1" />
-                                                </div>
-                                            </draggable>
-                                        </q-card-section>
-                                        <q-card-actions align="right" class="q-mr-lg">
-                                            <q-btn color="primary" outline @click="editSection = false">Cancel</q-btn>
-                                            <q-btn color="secondary" unelevated @click="updateSections">Save</q-btn>
-                                        </q-card-actions>
-                                    </q-card>
-                                </div>
-                            </q-card-section>
-                            <q-card-section v-else>
-                                <p>Please create at least one Language</p>
-                            </q-card-section>
-                        </q-card>
-                    </q-tab-panel>
-
-                </q-tab-panels>
-            </div>
-        </div>
+                                                <q-separator size="2px" color="blue-grey-5" v-if="idx !== editSections.length-1" />
+                                            </div>
+                                        </draggable>
+                                    </q-card-section>
+                                    <q-card-actions align="right" class="q-mr-lg">
+                                        <q-btn color="primary" outline @click="editSection = false">Cancel</q-btn>
+                                        <q-btn color="secondary" unelevated @click="updateSections">Save</q-btn>
+                                    </q-card-actions>
+                                </q-card>
+                            </div>
+                        </q-card-section>
+                        <q-card-section v-else>
+                            <p>Please create at least one Language</p>
+                        </q-card-section>
+                    </q-card>
+                </div>
+            </q-tab-panel>
+        </q-tab-panels>
     </div>    
 </div>
         