--- conflicted
+++ resolved
@@ -321,21 +321,11 @@
                 bg-color="white"
                 />
             </q-card-section>
-<<<<<<< HEAD
-
+            <q-card-section>
+                <p v-if="currentCollab.totpEnabled">2FA <b>enabled</b> for this user</p>
+                <p v-else>2FA <b>disabled</b> for this user</p>
+            </q-card-section>
             <q-separator />
-=======
-            <q-card-section>
-                <q-toggle 
-                v-model="currentCollab.totpEnabled" 
-                label="TOTP Enabled ?"
-                :disable="currentCollab.totpEnabled===true ? false : true"
-                title="TOTP must be enabled by user"
-                @input=""
-                />
-            </q-card-section>
-        <q-separator />
->>>>>>> d6fe48fa
 
             <q-card-actions align="right">
                 <q-btn color="primary" outline @click="$refs.editModal.hide()">{{$t('btn.cancel')}}</q-btn>
