--- conflicted
+++ resolved
@@ -24,7 +24,6 @@
                     />
                 </template>
 
-<<<<<<< HEAD
                 <template v-slot:top-row="props">
                     <q-tr>
                         <q-td style="width: 20%">
@@ -76,60 +75,6 @@
                         </q-td>
                     </q-tr>
                 </template>
-=======
-            <template v-slot:top-row="props">
-                <q-tr>
-                    <q-td style="width: 25%">
-                        <q-input 
-                        dense
-                        color="secondary"
-                        label="Search..."
-                        v-model="search.username"
-                        clearable
-                        outlined
-                        bg-color="white"
-                        />
-                    </q-td>
-                    <q-td style="width: 25%">
-                        <q-input 
-                        dense
-                        color="secondary"
-                        label="Search..."
-                        v-model="search.firstname"
-                        clearable
-                        outlined
-                        bg-color="white"
-                        />
-                    </q-td>
-                    <q-td style="width: 25%">
-                        <q-input 
-                        dense
-                        color="secondary"
-                        label="Search..."
-                        v-model="search.lastname"
-                        clearable
-                        outlined
-                        bg-color="white"
-                        />
-                    </q-td>
-                    <q-td style="width: 25%">
-                        <q-select 
-                        dense
-                        color="secondary"
-                        label="Search..."
-                        v-model="search.role"
-                        clearable
-                        :options="roles"
-                        options-sanitize
-                        outlined
-                        bg-color="white"
-                        />
-                    </q-td>
-                    <q-td></q-td>
-                    <q-td></q-td>
-                </q-tr>
-            </template>
->>>>>>> 53bc7251
 
                 <q-td slot="body-cell-action" slot-scope="props" style="width:1px">
                     <q-btn v-if="UserService.isAllowed('users:update')" size="sm" flat color="primary" icon="fa fa-edit" @click="clone(props.row); $refs.editModal.show()">
@@ -351,18 +296,17 @@
                 />
             </q-card-section>
             <q-card-section>
-<<<<<<< HEAD
                 <p v-if="currentCollab.totpEnabled">2FA <b>enabled</b> for this user</p>
                 <p v-else>2FA <b>disabled</b> for this user</p>
             </q-card-section>
-            <q-separator />
-=======
+            <q-card-section>
                 <q-toggle 
                 v-model="currentCollab.enabled" 
                 :label="currentCollab.enabled ? 'Account enabled' : 'Account disabled'"
                 />
             </q-card-section>
->>>>>>> 53bc7251
+            
+            <q-separator />
 
             <q-card-actions align="right">
                 <q-btn color="primary" outline @click="$refs.editModal.hide()">{{$t('btn.cancel')}}</q-btn>
