<div>
<div class="row">
    <div v-if="languages.length === 0" class="col-md-4 offset-md-4 q-mt-md">
        <p>{{$t('noLanguage')}} <a href="/data/custom">{{$t('nav.data')}} -> {{$t('customData')}} -> {{$t('languages')}}</a></p>
    </div>
    <div v-else class="col-md-8 col-12 offset-md-2 q-mt-md">
        <q-table
            class="sticky-header-table"
            :columns="dtHeaders"
            :data="computedVulnerabilities"
            :filter="search"
            :filter-method="customFilter"
            :pagination.sync="pagination"
            :sort-method="customSort"
            separator="none"
            row-key="_id"
            :loading="loading"
            @row-dblclick="dblClick"
        >
            <template v-slot:top>
                <q-select 
                class="col-md-2"
                v-model="dtLanguage" 
                :label="$t('language')" 
                :options="languages" 
                option-value="locale"
                option-label="language" 
                map-options
                emit-value
                options-sanitize
                outlined
                />
                <q-toggle :label="$t('btn.valid')" v-model="search.valid" :true-value=0 />
                <q-toggle :label="$t('btn.new')" color="light-blue" v-model="search.new" :true-value=1 />
                <q-toggle :label="$t('btn.updates')" color="orange" v-model="search.updates" :true-value=2 />
                <q-btn 
                v-if="UserService.isAllowed('vulnerabilities:update')"
                class="q-ml-md"
                :label="$t('mergeVulnerabilities')"
                outline
                color="secondary" 
                no-caps
                @click="$refs.mergeModal.show()"
                />
                <q-space />
                <q-btn-dropdown 
                v-if="UserService.isAllowed('vulnerabilities:create')"
                unelevated
                color="secondary"
                no-caps
                :label="$t('newVulnerability')"
                >
                    <q-list separator>
                        <q-item-label header>{{$t('selectCategory')}}</q-item-label>
                        <q-item clickable v-close-popup @click="currentCategory = null; cleanCurrentVulnerability(); $refs.createModal.show()">
                            <q-item-section>
                              <q-item-label>{{$t('noCategory')}}</q-item-label>
                            </q-item-section>
                        </q-item>
                        <q-item v-for="category of vulnCategories" :key="category.name" clickable v-close-popup @click="currentCategory = $_.cloneDeep(category); cleanCurrentVulnerability(); $refs.createModal.show()">
                            <q-item-section>
                              <q-item-label>{{category.name}}</q-item-label>
                            </q-item-section>
                        </q-item>
                    </q-list>
                </q-btn-dropdown>            
            </template>

            <template v-slot:top-row="props">
                <q-tr>
                    <q-td style="width: 60%">
                        <q-input 
                        dense
                        color="secondary"
                        :label="$t('search')"
                        v-model="search.title"
                        clearable
                        autofocus
                        outlined
                        />
                    </q-td>
                    <q-td style="width: 20%">
                        <q-select 
                        dense
                        color="secondary"
                        :label="$t('search')"
                        v-model="search.category"
                        clearable
                        :options="vulnCategoriesOptions"
                        options-sanitize
                        outlined
                        />
                    </q-td>
                    <q-td style="width: 20%">
                        <q-select 
                        dense
                        color="secondary"
                        :label="$t('search')"
                        v-model="search.type"
                        clearable
                        :options="vulnTypeOptions"
                        options-sanitize
                        outlined
                        />
                    </q-td>
                    <q-td></q-td>
                </q-tr>
            </template>

            <template v-slot:body="props">
                <q-tr @dblclick="dblClick(props.row)" v-if="getDtTitle(props.row) !== 'Not defined for this language yet'" :props="props" :class="(props.row.status === 1)?'bg-light-blue-2':(props.row.status === 2)?'bg-orange-2':''">
                    <q-td key="title" :props="props">
                        {{getDtTitle(props.row)}}
                    </q-td>
                    <q-td key="category" :props="props">
                        {{props.row.category || $t('noCategory')}}
                    </q-td>
                    <q-td key="type" :props="props">
                        {{getDtType(props.row)}}
                    </q-td>
                    <q-td key="action" :props="props" style="width:1px">
                        <q-btn v-if="UserService.isAllowed('vulnerabilities:update')" size="sm" flat color="primary" icon="fa fa-edit" @click="clone(props.row); (props.row.status === 2)?$refs.updatesModal.show():$refs.editModal.show()">
                            <q-tooltip anchor="bottom middle" self="center left" :delay="500" content-class="text-bold">{{$t('tooltip.edit')}}</q-tooltip>                                                    
                        </q-btn>
                        <q-btn v-else size="sm" flat color="primary" icon="fa fa-eye" @click="clone(props.row); $refs.editModal.show()">
                            <q-tooltip anchor="bottom middle" self="center left" :delay="500" content-class="text-bold">{{$t('tooltip.view')}}</q-tooltip>                            
                        </q-btn>
                        <q-btn size="sm" flat color="secondary" icon="fa fa-fingerprint" @click="goToAudits(props.row)">
                            <q-tooltip anchor="bottom middle" self="center left" :delay="500" content-class="text-bold">{{$t('tooltip.findAudits')}}</q-tooltip>                            
                        </q-btn>
                        <q-btn v-if="UserService.isAllowed('vulnerabilities:delete')" size="sm" flat color="negative" icon="fa fa-trash" @click="confirmDeleteVulnerability(props.row)">
                            <q-tooltip anchor="bottom middle" self="center left" :delay="500" content-class="text-bold">{{$t('tooltip.delete')}}</q-tooltip>                            
                        </q-btn>
                    </q-td>
                </q-tr>
            </template>          
            
            <template v-slot:bottom="scope">
                <span v-if="computedVulnerabilities.length === 1">{{filteredRowsCount}} / 1 {{$t('vulnerabilityNum1')}} ({{$t('total')}}: {{vulnerabilities.length}})</span>                
                <span v-else>{{filteredRowsCount}} / {{computedVulnerabilities.length}} {{$t('vulnerabilitiesNums')}} ({{$t('total')}}: {{vulnerabilities.length}})</span>    
                <q-space />
                <span>{{$t('resultsPerPage')}}</span>
                <q-select
                class="q-px-md"
                v-model="pagination.rowsPerPage"
                :options="rowsPerPageOptions"
                emit-value
                map-options
                dense
                options-dense
                options-cover
                borderless
                />
                <q-pagination input v-model="pagination.page" :max="scope.pagesNumber" />            
            </template> 
    
        </q-table>
    </div>
</div>

<q-dialog v-if="languages.length > 0" ref="createModal" maximized position="right" persistent @hide="cleanCurrentVulnerability()">
<<<<<<< HEAD
    <q-card :style="($q.screen.gt.lg)?'width: 50vw':'width:1000px'" class="bg-grey-1">
=======
    <q-card :style="($q.screen.gt.md)?'width: 50vw':''">
>>>>>>> 8dc9de51
        <q-bar class="bg-primary text-white">
            <div class="q-toolbar-title">
                <span v-if="currentCategory">{{$t('addVulnerability')}} ({{currentCategory.name}})</span>
                <span v-else>{{$t('addVulnerability')}} ({{$t('noCategory')}})</span>
            </div>
            <q-space />
            <q-btn dense flat icon="close" @click="$refs.createModal.hide()" />
        </q-bar>

        <q-card-section>
            <div class="q-col-gutter-md row">
                <q-input
                :label="$t('title')+' *'"
                stack-label
                class="col-md-8"
                autofocus
                :error="!!errors.title"
                :error-message="errors.title"
                hide-bottom-space
                @keyup.enter="createVulnerability()"
                v-model="currentVulnerability.details[currentDetailsIndex].title"
                outlined
                />
                <q-select 
                class="col-md-2"
                :label="$t('type')"
                v-model="currentVulnerability.details[currentDetailsIndex].vulnType" 
                :options="vulnTypesLang" 
                option-value="name" 
                option-label="name" 
                emit-value 
                map-options
                options-sanitize
                outlined
                />
                <q-select
                :label="$t('language')"
                stack-label
                class="col-md-2"
                v-model="currentLanguage"
                :options="languages"
                option-value="locale"
                option-label="language"
                map-options
                emit-value
                options-sanitize
                outlined
                />
            </div>
        </q-card-section>
        <q-card-section>
            <q-field borderless :label="$t('description')" stack-label>
                <template v-slot="control">
                    <basic-editor noAffix v-model="currentVulnerability.details[currentDetailsIndex].description" />
                </template>
            </q-field>
        </q-card-section>
        <q-card-section>
            <q-field borderless :label="$t('observation')" stack-label>
                <template v-slot="control">
                    <basic-editor noAffix v-model="currentVulnerability.details[currentDetailsIndex].observation" />
                </template>
            </q-field>
        </q-card-section>
        <q-card-section>
            <div class="col-md-12">
                <cvss-calculator
                v-model="currentVulnerability.cvssv3"
                @cvssScoreChange="currentVulnerability.cvssScore = $event"
                />
            </div>
        </q-card-section>
        <q-card-section>
            <q-field borderless :label="$t('remediation')" stack-label>
                <template v-slot="control">
                    <basic-editor noAffix v-model="currentVulnerability.details[currentDetailsIndex].remediation" />
                </template>
            </q-field>
        </q-card-section>
        <q-card-section>
            <div class="q-col-gutter-md row">
                <q-select
                :label="$t('remediationComplexity')"
                stack-label
                class="col-md-6"
                v-model="currentVulnerability.remediationComplexity"
                :options="[{label: $t('easy'), value: 1},{label: $t('medium'), value: 2},{label: $t('complex'), value: 3}]"
                map-options
                emit-value
                options-sanitize
                outlined
                />
                <q-select
                :label="$t('remediationPriority')"
                stack-label
                class="col-md-6"
                v-model="currentVulnerability.priority"
                :options="[{label: $t('low'), value: 1},{label: $t('medium'), value: 2},{label: $t('high'), value: 3},{label: $t('urgent'), value: 4}]"
                map-options
                emit-value
                options-sanitize
                outlined
                />
            </div>
        </q-card-section>
        <q-card-section>
            <textarea-array :label="$t('references')" v-model="currentVulnerability.details[currentDetailsIndex].references" />
        </q-card-section>

        <q-expansion-item 
        :label="$t('customFields')"
        default-opened
        header-class="bg-blue-grey-5 text-white" 
        expand-icon-class="text-white"
        >
            <custom-fields 
            ref="customfields" 
            v-model="currentVulnerability.details[currentDetailsIndex].customFields" 
            :category="currentVulnerability.category" 
            custom-element="QCardSection"
            display="vuln"
            :locale="currentLanguage"
            />
        </q-expansion-item>

        <q-separator />

        <q-card-actions align="right">
            <q-btn color="primary" outline @click="$refs.createModal.hide()">{{$t('btn.cancel')}}</q-btn>
            <q-btn color="secondary" unelevated @click="createVulnerability()">{{$t('btn.create')}}</q-btn>
        </q-card-actions>
    </q-card>
</q-dialog>

<q-dialog v-if="languages.length > 0" ref="editModal" maximized position="right" :persistent="UserService.isAllowed('vulnerabilities:update')" @hide="cleanCurrentVulnerability()">
<<<<<<< HEAD
    <q-card :style="($q.screen.gt.lg)?'width: 50vw':'width:1000px'" class="bg-grey-1">
=======
    <q-card :style="($q.screen.gt.md)?'width: 50vw':''">
>>>>>>> 8dc9de51
        <q-bar class="bg-primary text-white">
            <div class="q-toolbar-title">
                <span v-if="currentVulnerability.category">{{$t('editVulnerability')}} ({{currentVulnerability.category}})</span>
                <span v-else>{{$t('editVulnerability')}} ({{$t('noCategory')}})</span>
            </div>
            <q-separator vertical color="white" class="q-mx-md" />
            <q-btn-dropdown
            :label="$t('changeCategory')"
            color="white"
            >
            <q-list separator>
                <q-item-label header>{{$t('selectCategory')}}</q-item-label>
                <q-item clickable v-close-popup @click="editChangeCategory()">
                    <q-item-section>
                      <q-item-label>{{$t('noCategory')}}</q-item-label>
                    </q-item-section>
                </q-item>
                <q-item v-for="category of vulnCategories" :key="category.name" clickable v-close-popup @click="editChangeCategory(category)">
                    <q-item-section>
                      <q-item-label>{{category.name}}</q-item-label>
                    </q-item-section>
                </q-item>
            </q-list>
            </q-btn-dropdown>
            <q-separator v-if="currentVulnerability.creator" vertical color="white" class="q-ml-md q-mr-sm" />
            <div v-if="currentVulnerability.creator" class="q-toolbar-title" style="height:80%">
                    <q-badge color="grey" style="height:100%">
                        Creator: {{currentVulnerability.creator.username}}
                    </q-badge>
                </span>
            </div>
            <q-space />
            <q-btn dense flat icon="close" @click="$refs.editModal.hide()" />
        </q-bar>

        <q-card-section>
            <div class="q-col-gutter-md row">
                <q-input
                :label="$t('title')+' *'"
                stack-label
                class="col-md-8"
                autofocus
                :error="!!errors.title"
                :error-message="errors.title"
                hide-bottom-space
                @keyup.enter="updateVulnerability()"
                v-model="currentVulnerability.details[currentDetailsIndex].title"
                outlined
                />
                <q-select 
                class="col-md-2"
                :label="$t('type')"
                v-model="currentVulnerability.details[currentDetailsIndex].vulnType" 
                :options="vulnTypesLang" 
                option-value="name" 
                option-label="name" 
                emit-value 
                map-options
                options-sanitize
                outlined
                />
                <q-select
                :label="$t('language')"
                stack-label
                class="col-md-2"
                v-model="currentLanguage"
                :options="languages"
                option-value="locale"
                option-label="language"
                map-options
                emit-value
                options-sanitize
                outlined
                />
            </div>
        </q-card-section>
        <q-card-section>
            <q-field borderless :label="$t('description')" stack-label>
                <template v-slot="control">
                    <basic-editor noAffix v-model="currentVulnerability.details[currentDetailsIndex].description" />
                </template>
            </q-field>
        </q-card-section>
        <q-card-section>
            <q-field borderless :label="$t('observation')" stack-label>
                <template v-slot="control">
                    <basic-editor noAffix v-model="currentVulnerability.details[currentDetailsIndex].observation" />
                </template>
            </q-field>
        </q-card-section>
        <q-card-section>
            <div class="col-md-12">
                <cvss-calculator
                v-model="currentVulnerability.cvssv3"
                @cvssScoreChange="currentVulnerability.cvssScore = $event"
                />
            </div>
        </q-card-section>
        <q-card-section>
            <q-field borderless :label="$t('remediation')" stack-label>
                <template v-slot="control">
                    <basic-editor noAffix v-model="currentVulnerability.details[currentDetailsIndex].remediation" />
                </template>
            </q-field>
        </q-card-section>
        <q-card-section>
            <div class="q-col-gutter-md row">
                <q-select
                :label="$t('remediationComplexity')"
                stack-label
                class="col-md-6"
                v-model="currentVulnerability.remediationComplexity"
                :options="[{label: $t('easy'), value: 1},{label: $t('medium'), value: 2},{label: $t('complex'), value: 3}]"
                map-options
                emit-value
                options-sanitize
                outlined
                />
                <q-select
                :label="$t('remediationPriority')"
                stack-label
                class="col-md-6"
                v-model="currentVulnerability.priority"
                :options="[{label: $t('low'), value: 1},{label: $t('medium'), value: 2},{label: $t('high'), value: 3},{label: $t('urgent'), value: 4}]"
                map-options
                emit-value
                options-sanitize
                outlined
                />
            </div>
        </q-card-section>
        <q-card-section>
            <textarea-array :label="$t('references')" v-model="currentVulnerability.details[currentDetailsIndex].references" />
        </q-card-section>

        <q-expansion-item 
        :label="$t('customFields')"
        default-opened
        header-class="bg-blue-grey-5 text-white" 
        expand-icon-class="text-white">
            <custom-fields 
            ref="customfields" 
            v-model="currentVulnerability.details[currentDetailsIndex].customFields" 
            custom-element="QCardSection"
            :locale="currentLanguage"
            />
        </q-expansion-item>

        <q-separator />

        <q-card-actions align="right" v-if="UserService.isAllowed('vulnerabilities:update')">
            <q-btn color="primary" outline @click="$refs.editModal.hide()">{{$t('btn.cancel')}}</q-btn>
            <q-btn v-if="currentVulnerability.status === 1" label="Approve" color="light-blue" unelevated @click="updateVulnerability()" />
            <q-btn v-else color="secondary" unelevated @click="updateVulnerability()">{{$t('btn.update')}}</q-btn>
        </q-card-actions>
    </q-card>
</q-dialog>

<q-dialog v-if="languages.length > 0" ref="updatesModal" full-width full-height persistent @hide="cleanCurrentVulnerability()">
    <q-layout view="lHh lpr lFf" container>
        <q-header elevated>    
                <q-bar class="bg-primary text-white">
                <div class="q-toolbar-title">
                    {{$t('updateVulnerability')}}
                </div>
                <q-space />
                <q-btn dense flat icon="close" @click="$refs.updatesModal.hide()" />
            </q-bar>
        </q-header>
        <q-page-container>
            <q-page class="row">
                <q-card class="col-md-6">
                    <q-card-section>
                        <q-tabs
                        value="current"
                        dense
                        align="left"
                        no-caps
                        indicator-color="primary"
                        class="bg-blue-grey-2"
                        >
                            <q-tab name="current" :label="$t('current')" />
                        </q-tabs>
                    </q-card-section>
                    <q-card-section class="q-col-gutter-md row q-pt-none">
                        <q-input
                        :label="$t('title')+' *'"
                        stack-label
                        class="col-md-8"
                        v-model="currentVulnerability.details[currentDetailsIndex].title" 
                        readonly
                        outlined
                        />
                        <q-select 
                        class="col-md-2"
                        :label="$t('type')"
                        v-model="currentVulnerability.details[currentDetailsIndex].vulnType" 
                        :options="vulnTypesLang" 
                        option-value="name" 
                        option-label="name" 
                        emit-value 
                        map-options
                        options-sanitize
                        outlined
                        />
                        <q-select
                        :label="$t('language')"
                        stack-label
                        class="col-md-2"
                        v-model="currentLanguage"
                        :options="languages"
                        option-value="locale"
                        option-label="language"
                        map-options
                        emit-value
                        readonly
                        options-sanitize
                        outlined
                        />
                    </q-card-section>
                    <q-card-section>
                        <q-field borderless :label="$t('description')" stack-label>
                            <template v-slot="control">
                                <basic-editor noAffix v-model="currentVulnerability.details[currentDetailsIndex].description" />
                            </template>
                        </q-field>
                    </q-card-section>
                    <q-card-section>
                        <q-field borderless :label="$t('observation')" stack-label>
                            <template v-slot="control">
                                <basic-editor noAffix v-model="currentVulnerability.details[currentDetailsIndex].observation" />
                            </template>
                        </q-field>
                    </q-card-section>
                    <q-card-section>
                        <cvss-calculator
                        v-model="currentVulnerability.cvssv3"
                        @cvssScoreChange="currentVulnerability.cvssScore = $event"
                        />
                    </q-card-section>
                    <q-card-section>
                        <q-field borderless :label="$t('remediation')" stack-label>
                            <template v-slot="control">
                                <basic-editor noAffix v-model="currentVulnerability.details[currentDetailsIndex].remediation" />
                            </template>
                        </q-field>
                    </q-card-section>
                    <q-card-section class="q-col-gutter-md row">
                        <q-select
                        :label="$t('remediationComplexity')"
                        stack-label
                        class="col-md-6"
                        v-model="currentVulnerability.remediationComplexity"
                        :options="[{label: 'Easy', value: 1},{label: 'Medium', value: 2},{label: 'Complex', value: 3}]"
                        map-options
                        emit-value
                        options-sanitize
                        outlined
                        />
                        <q-select
                        :label="$t('remediationPriority')"
                        stack-label
                        class="col-md-6"
                        v-model="currentVulnerability.priority"
                        :options="[{label: 'Low', value: 1},{label: 'Medium', value: 2},{label: 'High', value: 3},{label: 'Urgent', value: 4}]"
                        map-options
                        emit-value
                        options-sanitize
                        outlined
                        />
                    </q-card-section>
                    <q-card-section>
                        <textarea-array :label="$t('references')" v-model="currentVulnerability.details[currentDetailsIndex].references" />
                    </q-card-section>

                    <q-expansion-item 
                    :label="$t('customFields')"
                    default-opened
                    header-class="bg-blue-grey-5 text-white" 
                    expand-icon-class="text-white">
                        <div v-if="currentVulnerability.details[currentDetailsIndex].customFields">
                            <custom-fields 
                            ref="customfields" 
                            v-model="currentVulnerability.details[currentDetailsIndex].customFields" 
                            custom-element="QCardSection"
                            :locale="currentLanguage"
                            />
                        </div>
                    </q-expansion-item>

                    <q-separator />
            
                    <q-card-actions align="right">
                        <q-btn color="primary" outline @click="$refs.updatesModal.hide()">{{$t('btn.cancel')}}</q-btn>
                        <q-btn color="orange" unelevated :label="$t('btn.update')" @click="updateVulnerability()" />
                    </q-card-actions>
                </q-card>
                <q-card class="col-md-6">
                    <q-card-section>
                        <q-tabs
                        v-model="currentUpdate"
                        dense
                        no-caps
                        align="left"
                        indicator-color="primary"
                        class="bg-blue-grey-2"
                        >
                            <q-tab v-for="update of vulnUpdates" :key="update._id" :name="update._id" :label="update.creator.username" @click="currentLanguage = update.locale" />
                        </q-tabs>
                    </q-card-section>
                    <q-tab-panels v-model="currentUpdate">
                        <q-tab-panel v-for="update of vulnUpdates" :key="update._id" :name="update._id" class="q-pa-none">
                            <q-card-section class="row q-col-gutter-md q-pt-none">
                                <q-input
                                :label="$t('title')+' *'"
                                stack-label
                                class="col-md-8"
                                v-model="update.title"
                                readonly
                                outlined
                                />
                                <q-select 
                                class="col-md-2"
                                :bg-color="(currentVulnerability.details[currentDetailsIndex].vulnType != update.vulnType)?'red-1':'white'"
                                :label="$t('type')"
                                v-model="update.vulnType" 
                                :options="vulnTypesLang" 
                                option-value="name" 
                                option-label="name" 
                                emit-value 
                                map-options
                                readonly
                                options-sanitize
                                outlined
                                />
                                <q-select
                                :label="$t('language')"
                                stack-label
                                class="col-md-2"
                                v-model="update.locale"
                                :options="languages"
                                option-value="locale"
                                option-label="language"
                                emit-value
                                map-options
                                readonly
                                options-sanitize
                                outlined
                                />
                            </q-card-section>
                            <q-card-section>
                                <q-field 
                                borderless 
                                :label="$t('description')" 
                                stack-label
                                :class="
                                    (currentVulnerability.details[currentDetailsIndex].description || update.description) &&
                                    (currentVulnerability.details[currentDetailsIndex].description != update.description)
                                    ?'bg-red-1':''
                                "
                                readonly>
                                    <template v-slot="control">
                                        <basic-editor noAffix 
                                        v-model="update.description" 
                                        :diff="currentVulnerability.details[currentDetailsIndex].description || ''" 
                                        :editable=false />
                                    </template>
                                </q-field>
                            </q-card-section>
                            <q-card-section>
                                <q-field 
                                borderless 
                                :label="$t('observation')" 
                                stack-label
                                :class="
                                (currentVulnerability.details[currentDetailsIndex].observation || update.observation) &&
                                (currentVulnerability.details[currentDetailsIndex].observation != update.observation)
                                ?'bg-red-1':''
                                "
                                readonly>
                                    <template v-slot="control">
                                        <basic-editor noAffix 
                                        v-model="update.observation"
                                        :diff="currentVulnerability.details[currentDetailsIndex].observation || ''"
                                        :editable=false />
                                    </template>
                                </q-field>
                            </q-card-section>
                            <q-card-section>
                                <cvss-calculator
                                :class="(currentVulnerability.cvssv3 !== update.cvssv3)?'bg-red-1':''"
                                v-model="update.cvssv3"
                                @cvssScoreChange="update.cvssScore = $event"
                                readonly
                                />
                            </q-card-section>
                            <q-card-section>
                                <q-field 
                                borderless 
                                :label="$t('remediation')" 
                                stack-label
                                :class="
                                (currentVulnerability.details[currentDetailsIndex].remediation || update.remediation) &&
                                (currentVulnerability.details[currentDetailsIndex].remediation != update.remediation)
                                ?'bg-red-1':''
                                "
                                readonly>
                                    <template v-slot="control">
                                        <basic-editor noAffix 
                                        v-model="update.remediation" 
                                        :diff="currentVulnerability.details[currentDetailsIndex].remediation || ''"
                                        :editable=false />
                                    </template>
                                </q-field>
                            </q-card-section>
                            <q-card-section class="q-col-gutter-md row">
                                <q-select
                                :bg-color="(currentVulnerability.remediationComplexity != update.remediationComplexity)?'red-1':'white'"
                                :label="$t('remediationComplexity')"
                                stack-label
                                class="col-md-6"
                                v-model="update.remediationComplexity"
                                :options="[{label: 'Easy', value: 1},{label: 'Medium', value: 2},{label: 'Complex', value: 3}]"
                                map-options
                                emit-value
                                readonly
                                options-sanitize
                                outlined
                                />
                                <q-select
                                :bg-color="(currentVulnerability.priority != update.priority)?'red-1':'white'"
                                :label="$t('remediationPriority')"
                                stack-label
                                class="col-md-6"
                                v-model="update.priority"
                                :options="[{label: 'Low', value: 1},{label: 'Medium', value: 2},{label: 'High', value: 3},{label: 'Urgent', value: 4}]"
                                map-options
                                emit-value
                                readonly
                                options-sanitize
                                outlined
                                />
                            </q-card-section>
                            <q-card-section>
                                <q-input
                                :bg-color="!($_.isEqual(currentVulnerability.details[currentDetailsIndex].references, update.references))?'red-1':''"
                                :label="$t('references')"
                                stack-label
                                :value="(update.references && update.references.length > 0) ? update.references.join('\n') : ''"
                                type="textarea"
                                readonly
                                />
                            </q-card-section>

                            <q-expansion-item 
                            :label="$t('customFields')"
                            default-opened
                            header-class="bg-blue-grey-5 text-white" 
                            expand-icon-class="text-white">
                                <div v-if="update.customFields">
                                    <custom-fields 
                                    ref="customfields" 
                                    v-model="update.customFields" 
                                    custom-element="QCardSection"
                                    :diff="currentVulnerability.details[currentDetailsIndex].customFields"
                                    :locale="currentLanguage"
                                    readonly
                                    />
                                </div>
                            </q-expansion-item>
                        </q-tab-panel>
                    </q-tab-panels>
                </q-card>
            </q-page>
        </q-page-container>
    </q-layout>
</q-dialog>

<q-dialog persistent ref="mergeModal">
    <q-card style="width: 1000px; max-width: 1000px; height: 60vh">
        <q-bar class="bg-primary text-white">
            <span>{{$t('mergeVulnerabilities')}}</span>
            <q-space />
            <q-btn dense flat icon="close" @click="$refs.mergeModal.hide()" />
        </q-bar>

        <div v-if="languages.length < 2">
            <q-card-section v-html="$t('mergeVulnerabilitiesInfo')"></q-card-section>
        </div>
        <div v-else class="row">
            <div class="col-md-6 col-6">
                <q-card-section class="col-md-6">
                    <q-select
                    :label="$t('languageAddFromRight')"
                    v-model="mergeLanguageLeft"
                    :options="languages"
                    option-value="locale"
                    option-label="language"
                    map-options
                    emit-value
                    @input="mergeVulnLeft = ''"
                    options-sanitize
                    outlined
                    />
                </q-card-section>
                <q-card-section class="card-section-merge">
                    <q-scroll-area class="full-height">
                        <q-list>
                            <q-item tag="label" v-for="vuln of vulnerabilities" :key="vuln._id" v-if="getVulnTitleLocale(vuln, mergeLanguageRight) === 'undefined' && getVulnTitleLocale(vuln, mergeLanguageLeft) !== 'undefined'" dense class="q-pl-none">
                                    <q-item-section side top>
                                        <q-radio v-model="mergeVulnLeft" :val="vuln._id" />
                                    </q-item-section>
                                    <q-item-section>
                                            <q-item-label>{{getVulnTitleLocale(vuln, mergeLanguageLeft)}}</q-item-label>
                                    </q-item-section>
                            </q-item>
                        </q-list>
                    </q-scroll-area>
                </q-card-section>
            </div>
            <q-separator vertical />
            <div class="col">
                <q-card-section>
                    <q-select
                    :label="$t('languageMoveToLeft')"
                    v-model="mergeLanguageRight"
                    :options="languages"
                    option-value="locale"
                    option-label="language"
                    map-options
                    emit-value
                    @input="mergeVulnRight = ''"
                    options-sanitize
                    outlined
                    />
                </q-card-section>
                <q-card-section class="card-section-merge">
                    <q-scroll-area class="full-height">
                        <q-list>
                            <q-item tag="label" v-for="vuln of vulnerabilities" :key="vuln._id" v-if="getVulnTitleLocale(vuln, mergeLanguageLeft) === 'undefined' && getVulnTitleLocale(vuln, mergeLanguageRight) !== 'undefined'" dense class="q-pl-none">
                                    <q-item-section side top>
                                        <q-radio v-model="mergeVulnRight" :val="vuln._id" />
                                    </q-item-section>
                                    <q-item-section>
                                            <q-item-label>{{getVulnTitleLocale(vuln, mergeLanguageRight)}}</q-item-label>
                                    </q-item-section>
                            </q-item>
                        </q-list>
                    </q-scroll-area>
                </q-card-section>
            </div>
        </div>
        <q-separator />
        <q-card-actions align="center">
                <q-btn color="secondary" unelevated @click="mergeVulnerabilities" :disable="mergeVulnLeft === '' || mergeVulnRight === ''">{{$t('merge')}}</q-btn>
            </q-card-actions>
    </q-card>
</q-dialog>
</div><|MERGE_RESOLUTION|>--- conflicted
+++ resolved
@@ -159,11 +159,7 @@
 </div>
 
 <q-dialog v-if="languages.length > 0" ref="createModal" maximized position="right" persistent @hide="cleanCurrentVulnerability()">
-<<<<<<< HEAD
-    <q-card :style="($q.screen.gt.lg)?'width: 50vw':'width:1000px'" class="bg-grey-1">
-=======
-    <q-card :style="($q.screen.gt.md)?'width: 50vw':''">
->>>>>>> 8dc9de51
+    <q-card :style="($q.screen.gt.lg)?'width: 50vw':'width:1000px'">
         <q-bar class="bg-primary text-white">
             <div class="q-toolbar-title">
                 <span v-if="currentCategory">{{$t('addVulnerability')}} ({{currentCategory.name}})</span>
@@ -299,11 +295,7 @@
 </q-dialog>
 
 <q-dialog v-if="languages.length > 0" ref="editModal" maximized position="right" :persistent="UserService.isAllowed('vulnerabilities:update')" @hide="cleanCurrentVulnerability()">
-<<<<<<< HEAD
-    <q-card :style="($q.screen.gt.lg)?'width: 50vw':'width:1000px'" class="bg-grey-1">
-=======
-    <q-card :style="($q.screen.gt.md)?'width: 50vw':''">
->>>>>>> 8dc9de51
+    <q-card :style="($q.screen.gt.lg)?'width: 50vw':'width:1000px'">
         <q-bar class="bg-primary text-white">
             <div class="q-toolbar-title">
                 <span v-if="currentVulnerability.category">{{$t('editVulnerability')}} ({{currentVulnerability.category}})</span>
